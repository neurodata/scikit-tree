# Distribution / packaging
.Python
dist/
*.egg*
build
build-install/
coverage
*.xml
.venv

commit.txt
sktree/_lib/sklearn/

*.png

# Sphinx documentation
doc/_build/
doc/generated/
doc/auto_examples/
doc/auto_tutorials/
doc/modules/generated/
doc/sphinxext/cachedir
pip-log.txt
.coverage
tags
doc/coverages
doc/samples
cover
examples/*.jpg

<<<<<<< HEAD
*__pycache__*
=======
>>>>>>> 8770f557
env/
html/
results/
scikit-learn/
benchmarks/cache/

# Pycharm
.idea/

*.pyc

*.so 
*.cpp 
*.c

.cache
.pytest_cache
.ipynb_checkpoints
.DS_Store
.vscode/

__pycache__

# Profiling
profiling/
*.prof<|MERGE_RESOLUTION|>--- conflicted
+++ resolved
@@ -28,10 +28,6 @@
 cover
 examples/*.jpg
 
-<<<<<<< HEAD
-*__pycache__*
-=======
->>>>>>> 8770f557
 env/
 html/
 results/
