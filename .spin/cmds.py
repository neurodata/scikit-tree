--- conflicted
+++ resolved
@@ -1,5 +1,3 @@
-import contextlib
-import errno
 import os
 import shutil
 import subprocess
@@ -189,12 +187,6 @@
         print("No built scikit-tree found; run `spin build` first.")
         sys.exit(1)
 
-<<<<<<< HEAD
-    os.environ['ASV_ENV_DIR'] = '/Users/adam2392/miniforge3'
-    os.environ['PYTHONPATH'] = f'{site_path}{os.sep}:{os.environ.get("PYTHONPATH", "")}'
-    util.run(['asv'] + list(asv_args))
-=======
     os.environ["ASV_ENV_DIR"] = "/Users/adam2392/miniforge3"
     os.environ["PYTHONPATH"] = f'{site_path}{os.sep}:{os.environ.get("PYTHONPATH", "")}'
-    util.run(["asv"] + list(asv_args))
->>>>>>> 8770f557
+    util.run(["asv"] + list(asv_args))