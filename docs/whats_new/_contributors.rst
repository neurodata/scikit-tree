
..
    This file maps contributor names to their URLs. It should mostly be used
    for core contributors, and occasionally for contributors who do not want
    their github page to be their URL target. Historically it was used to
    hyperlink all contributors' names, and ``:user:`` should now be preferred.
    It also defines other ReST substitutions.

.. role:: raw-html(raw)
   :format: html

.. role:: raw-latex(raw)
   :format: latex

.. |MajorFeature| replace:: :raw-html:`<span class="badge badge-success">Major Feature</span>` :raw-latex:`{\small\sc [Major Feature]}`
.. |Feature| replace:: :raw-html:`<span class="badge badge-success">Feature</span>` :raw-latex:`{\small\sc [Feature]}`
.. |Efficiency| replace:: :raw-html:`<span class="badge badge-info">Efficiency</span>` :raw-latex:`{\small\sc [Efficiency]}`
.. |Enhancement| replace:: :raw-html:`<span class="badge badge-info">Enhancement</span>` :raw-latex:`{\small\sc [Enhancement]}`
.. |Fix| replace:: :raw-html:`<span class="badge badge-danger">Fix</span>` :raw-latex:`{\small\sc [Fix]}`
.. |API| replace:: :raw-html:`<span class="badge badge-warning">API Change</span>` :raw-latex:`{\small\sc [API Change]}`


.. _Adam Li: https://adam2392.github.io
.. _Jong Shin: https://github.com/jshinm
<<<<<<< HEAD
.. _SUKI-O : https://github.com/SUKI-O
=======
.. _Sambit Panda: https://sampan.me
>>>>>>> aa7e174d
<|MERGE_RESOLUTION|>--- conflicted
+++ resolved
@@ -22,8 +22,5 @@
 
 .. _Adam Li: https://adam2392.github.io
 .. _Jong Shin: https://github.com/jshinm
-<<<<<<< HEAD
-.. _SUKI-O : https://github.com/SUKI-O
-=======
 .. _Sambit Panda: https://sampan.me
->>>>>>> aa7e174d
+.. _SUKI-O : https://github.com/SUKI-O