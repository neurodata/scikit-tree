[flake8]
max-line-length = 100

ignore =
    # these rules don't play well with black
    # whitespace before ':'
    E203
    # line break before binary operator
    W503
    E241,E305,W504,W605,E731
    E402

exclude =
    .git
    .github
    .venv
    .mypy_cache
    .pytest_cache
    .circleci
    paper
    doc/_build
    doc/generated
    doc/auto_examples
    validation
    build
    build-install 
    dist
    sktree/_lib/
<<<<<<< HEAD
    asv_benchmarks/env/
    asv_benchmarks/results/
    
=======
    .asv
    env

>>>>>>> 8770f557
per-file-ignores =
    # __init__.py files are allowed to have unused imports
    */__init__.py:F401
    */**/__init__.py:F401<|MERGE_RESOLUTION|>--- conflicted
+++ resolved
@@ -26,15 +26,9 @@
     build-install 
     dist
     sktree/_lib/
-<<<<<<< HEAD
-    asv_benchmarks/env/
-    asv_benchmarks/results/
-    
-=======
     .asv
     env
 
->>>>>>> 8770f557
 per-file-ignores =
     # __init__.py files are allowed to have unused imports
     */__init__.py:F401
