--- conflicted
+++ resolved
@@ -49,12 +49,8 @@
           cache-dependency-path: "requirements.txt"
 
       # Make sure the @v0.7.0 matches the current version of the action
-<<<<<<< HEAD
-      - uses: webfactory/ssh-agent@v0.7.0
-=======
       - name: webfactory/ssh-agent
         uses: webfactory/ssh-agent@v0.7.0
->>>>>>> 99973103
         with:
           ssh-private-key: ${{ secrets.SSH_PRIVATE_KEY }}
 
@@ -81,7 +77,6 @@
 
       - name: Prepare compiler cache
         id: prep-ccache
-<<<<<<< HEAD
         shell: bash
         run: |
           mkdir -p "${CCACHE_DIR}"
@@ -118,115 +113,6 @@
           echo "$PWD/build-install/"
           export INSTALLED_PATH=$PWD/build-install/usr/lib/python${{matrix.python-version}}/site-packages
 
-      - name: Setup build and install scikit-tree
-        run: |
-          python dev.py test -- --cov=sktree --cov-report=xml
-
-      - name: Save build
-        uses: actions/upload-artifact@v3
-        with:
-          name: sktree-build
-          path: $PWD/build
-
-  pip-install-and-test:
-    name: Pip install ${{ matrix.os }} - py${{ matrix.python-version }}
-    timeout-minutes: 20
-    strategy:
-      fail-fast: false
-      matrix:
-        os: [ubuntu-22.04, macos-latest]
-        python-version: [3.8, 3.9, "3.10"]
-        poetry-version: [1.3.0]
-    runs-on: ${{ matrix.os }}
-    defaults:
-      run:
-        shell: bash
-    steps:
-      - name: Checkout repository
-        uses: actions/checkout@v3
-
-      - name: Setup Python ${{ matrix.python-version }}
-        uses: actions/setup-python@v4
-        with:
-          python-version: ${{ matrix.python-version }}
-          architecture: "x64"
-          cache: "pip"
-          cache-dependency-path: "requirements.txt"
-
-      # Make sure the @v0.7.0 matches the current version of the action
-      - uses: webfactory/ssh-agent@v0.7.0
-        with:
-          ssh-private-key: ${{ secrets.SSH_PRIVATE_KEY }}
-
-      - name: show-gcc
-        run: |
-          gcc --version
-
-      - name: Install Ccache for MacOSX
-        if: ${{ matrix.os == 'macos-latest'}}
-        run: |
-          brew install ccache
-
-      - name: Install packages for Ubuntu
-        if: ${{ matrix.os == 'ubuntu-22.04'}}
-        run: |
-          sudo apt-get update
-          sudo apt-get install -y libopenblas-dev libatlas-base-dev liblapack-dev gfortran libgmp-dev libmpfr-dev libsuitesparse-dev ccache libmpc-dev
-
-      - name: Install Python packages
-        run: |
-          python -m pip install --upgrade pip
-          python -m pip install -r build_requirements.txt
-          python -m pip install -r test_requirements.txt
-          python -m pip install .
-
-      - name: Prepare compiler cache
-        id: prep-ccache
-        shell: bash
-=======
-        shell: bash
->>>>>>> 99973103
-        run: |
-          mkdir -p "${CCACHE_DIR}"
-          echo "dir=$CCACHE_DIR" >> $GITHUB_OUTPUT
-          NOW=$(date -u +"%F-%T")
-          echo "timestamp=${NOW}" >> $GITHUB_OUTPUT
-
-      - name: Setup compiler cache
-        uses: actions/cache@v3
-        id: cache-ccache
-        # Reference: https://docs.github.com/en/actions/guides/caching-dependencies-to-speed-up-workflows#matching-a-cache-key
-        # NOTE: The caching strategy is modeled in a way that it will always have a unique cache key for each workflow run
-        # (even if the same workflow is run multiple times). The restore keys are not unique and for a partial match, they will
-        # return the most recently created cache entry, according to the GitHub Action Docs.
-        with:
-          path: ${{ steps.prep-ccache.outputs.dir }}
-          # Restores ccache from either a previous build on this branch or on main
-          key: ${{ github.workflow }}-${{ matrix.python-version }}-ccache-linux-${{ steps.prep-ccache.outputs.timestamp }}
-          # This evaluates to `Linux Tests-3.9-ccache-linux-` which is not unique. As the CI matrix is expanded, this will
-          # need to be updated to be unique so that the cache is not restored from a different job altogether.
-          restore-keys: |
-            ${{ github.workflow }}-${{ matrix.python-version }}-ccache-linux-
-
-<<<<<<< HEAD
-      - name: Run unit tests
-        run: |
-          pytest ./sktree --cov=sktree --cov-report=xml --cov-config=pyproject.toml
-
-=======
-      - name: Setup build and install scikit-tree
-        run: |
-          python dev.py build -j 2
-
-      - name: Ccache performance
-        shell: bash -l {0}
-        run: ccache -s
-
-      - name: build-path
-        run: |
-          echo "$PWD/build-install/"
-          export INSTALLED_PATH=$PWD/build-install/usr/lib/python${{matrix.python-version}}/site-packages
-
       - name: Run unit tests and coverage
         run: |
           ./dev.py coverage
@@ -239,7 +125,6 @@
           ls $PWD/build
           ls ./
           
->>>>>>> 99973103
       - name: Upload coverage stats to codecov
         if: ${{ matrix.os == 'ubuntu-22.04' && matrix.python-version == '3.10'}}
         uses: codecov/codecov-action@v3
@@ -249,11 +134,6 @@
           fail_ci_if_error: true
           verbose: true
 
-<<<<<<< HEAD
-      - name: Ccache performance
-        shell: bash -l {0}
-        run: ccache -s
-=======
       - name: Save build
         uses: actions/upload-artifact@v3
         with:
@@ -353,7 +233,6 @@
   #     - name: Ccache performance
   #       shell: bash -l {0}
   #       run: ccache -s
->>>>>>> 99973103
 
 
   build-windows:
@@ -372,11 +251,7 @@
           ssh-private-key: ${{ secrets.SSH_PRIVATE_KEY }}
 
       - name: Setup Python
-<<<<<<< HEAD
-        uses: actions/setup-python@v4
-=======
         uses: actions/setup-python@v4.5.0
->>>>>>> 99973103
         with:
           python-version: "3.9"
           architecture: "x64"
@@ -445,11 +320,7 @@
   #         name: sktree-build
 
   #     - name: Setup Python ${{ matrix.python-version }}
-<<<<<<< HEAD
-  #       uses: actions/setup-python@v4
-=======
   #       uses: actions/setup-python@v4.5.0
->>>>>>> 99973103
   #       with:
   #         python-version: ${{ matrix.python-version }}
   #         architecture: "x64"
