--- conflicted
+++ resolved
@@ -56,10 +56,6 @@
             echo 'export DISPLAY=:99' >> $BASH_ENV
             echo 'BASH_ENV:'
             cat $BASH_ENV
-<<<<<<< HEAD
-
-=======
->>>>>>> 99973103
   merge:
     steps:
       - run:
@@ -118,11 +114,7 @@
           paths:
             - .
 
-<<<<<<< HEAD
-  docs-build:
-=======
   build_docs:
->>>>>>> 99973103
     <<: *defaults
     steps:
       - attach_workspace:
@@ -197,11 +189,7 @@
   commit:
     jobs:
       - build_scikit-tree
-<<<<<<< HEAD
-      - docs-build:
-=======
       - build_docs:
->>>>>>> 99973103
           requires:
             - build_scikit-tree
       - docs-deploy:
