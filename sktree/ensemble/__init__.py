--- conflicted
+++ resolved
@@ -1,16 +1,11 @@
-<<<<<<< HEAD
-from ._supervised_forest import ObliqueRandomForestClassifier, PatchObliqueRandomForestClassifier
-from ._unsupervised_forest import (
-    UnsupervisedObliqueRandomForest,
-    UnsupervisedRandomForest,
-    pairwise_forest_distance,
-)
-=======
 from ._supervised_forest import (
     ObliqueRandomForestClassifier,
     ObliqueRandomForestRegressor,
     PatchObliqueRandomForestClassifier,
     PatchObliqueRandomForestRegressor,
 )
-from ._unsupervised_forest import UnsupervisedObliqueRandomForest, UnsupervisedRandomForest
->>>>>>> 32162e48
+from ._unsupervised_forest import (
+    UnsupervisedObliqueRandomForest,
+    UnsupervisedRandomForest,
+    pairwise_forest_distance,
+)