--- conflicted
+++ resolved
@@ -1,14 +1,9 @@
 from sklearn.utils._param_validation import StrOptions
 
-<<<<<<< HEAD
 from .._lib.sklearn.ensemble._forest import ForestClassifier, ForestRegressor
 from ..tree import (
-=======
-from sktree._lib.sklearn.ensemble._forest import ForestClassifier, ForestRegressor
-from sktree.tree import (
     ExtraObliqueDecisionTreeClassifier,
     ExtraObliqueDecisionTreeRegressor,
->>>>>>> 8770f557
     ObliqueDecisionTreeClassifier,
     ObliqueDecisionTreeRegressor,
     PatchObliqueDecisionTreeClassifier,
