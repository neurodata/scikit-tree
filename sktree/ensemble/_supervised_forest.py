--- conflicted
+++ resolved
@@ -1,16 +1,13 @@
 from sklearn.utils._param_validation import StrOptions
 
-<<<<<<< HEAD
-from ..tree import (
-=======
 from sktree._lib.sklearn.ensemble._forest import ForestClassifier, ForestRegressor
 from sktree.tree import (
->>>>>>> 9fa9129c
     ObliqueDecisionTreeClassifier,
     ObliqueDecisionTreeRegressor,
     PatchObliqueDecisionTreeClassifier,
     PatchObliqueDecisionTreeRegressor,
 )
+
 from ..tree._neighbors import SimMatrixMixin
 
 
