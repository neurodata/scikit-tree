--- conflicted
+++ resolved
@@ -1,11 +1,7 @@
 from sklearn.utils._param_validation import StrOptions
 
-<<<<<<< HEAD
+from .._lib.sklearn.ensemble._forest import ForestClassifier, ForestRegressor
 from ..tree import (
-=======
-from sktree._lib.sklearn.ensemble._forest import ForestClassifier, ForestRegressor
-from sktree.tree import (
->>>>>>> 9fa9129c
     ObliqueDecisionTreeClassifier,
     ObliqueDecisionTreeRegressor,
     PatchObliqueDecisionTreeClassifier,
