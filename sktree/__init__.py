--- conflicted
+++ resolved
@@ -37,9 +37,6 @@
 else:
     try:
         from . import tree
-<<<<<<< HEAD
-        from ._forest import UnsupervisedRandomForest, UnsupervisedObliqueRandomForest
-=======
         from .ensemble._unsupervised_forest import (
             UnsupervisedRandomForest,
             UnsupervisedObliqueRandomForest,
@@ -48,21 +45,16 @@
             ObliqueRandomForestClassifier,
             PatchObliqueRandomForestClassifier,
         )
->>>>>>> 99973103
     except ImportError as e:
         msg = """Error importing scikit-tree: you cannot import scikit-tree while
         being in scikit-tree source directory; please exit the scikit-tree source
         tree first and relaunch your Python interpreter."""
         raise ImportError(msg) from e
 
-<<<<<<< HEAD
-    __all__ = ["tree", "UnsupervisedRandomForest", "UnsupervisedObliqueRandomForest"]
-=======
     __all__ = [
         "tree",
         "ObliqueRandomForestClassifier",
         "PatchObliqueRandomForestClassifier",
         "UnsupervisedRandomForest",
         "UnsupervisedObliqueRandomForest",
-    ]
->>>>>>> 99973103
+    ]