--- conflicted
+++ resolved
@@ -368,13 +368,7 @@
         self,
         SIZE_t start,
         SIZE_t end,
-<<<<<<< HEAD
-        double mean
-    ) nogil:
-=======
-        double mean,
     ) noexcept nogil:
->>>>>>> 2459d7d0
         """Computes variance of feature vector from sample_indices[start:end].
 
         See: https://en.wikipedia.org/wiki/Weighted_arithmetic_mean#Weighted_sample_variance.  # noqa
@@ -559,7 +553,6 @@
             pos,
             end,
             mean_right
-<<<<<<< HEAD
         )
         variance_left = ss_left / self.weighted_n_left
         variance_right = ss_right / self.weighted_n_right
@@ -585,29 +578,4 @@
             impurity_right[0] = -BIC_diff_var_right
         else:
             impurity_left[0] = -BIC_same_var_left
-            impurity_right[0] = -BIC_same_var_right
-=======
-        ) / self.weighted_n_right
-
-    cdef void set_sample_pointers(
-        self,
-        SIZE_t start,
-        SIZE_t end
-    ) noexcept nogil:
-        """Set sample pointers in the criterion.
-
-        Set given start and end sample_indices. Also will update node statistics,
-        such as the `sum_total`, which tracks the total value within the current
-        node for sample_indices[start:end].
-
-        Parameters
-        ----------
-        start : SIZE_t
-            The start sample pointer.
-        end : SIZE_t
-            The end sample pointer.
-        """
-        self.n_node_samples = end - start
-        self.start = start
-        self.end = end
->>>>>>> 2459d7d0
+            impurity_right[0] = -BIC_same_var_right