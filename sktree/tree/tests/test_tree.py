--- conflicted
+++ resolved
@@ -555,10 +555,7 @@
 
 def test_patch_tree_higher_dims():
     """Test patch oblique tree when patch and data dimensions are higher."""
-<<<<<<< HEAD
     pass
-
-
 
 @pytest.mark.parametrize("name, Tree", REG_TREES.items())
 @pytest.mark.parametrize("criterion", REG_CRITERIONS)
@@ -720,7 +717,4 @@
     X, y = diabetes.data, diabetes.target
     reg = Tree(criterion=criterion)
     reg.fit(X, y)
-    assert np.sum(reg.predict(X)) == pytest.approx(np.sum(y))
-=======
-    pass
->>>>>>> b6d1adb9
+    assert np.sum(reg.predict(X)) == pytest.approx(np.sum(y))