import joblib
import numpy as np
import pytest
from numpy.testing import (
    assert_allclose,
    assert_almost_equal,
    assert_array_almost_equal,
    assert_array_equal,
)
from sklearn import datasets
from sklearn.base import is_classifier
from sklearn.cluster import AgglomerativeClustering
from sklearn.datasets import make_blobs
from sklearn.metrics import (
    accuracy_score,
    adjusted_rand_score,
    mean_poisson_deviance,
    mean_squared_error,
)
from sklearn.model_selection import cross_val_score
from sklearn.tree._tree import TREE_LEAF
from sklearn_fork.tree import DecisionTreeClassifier
from sklearn_fork.utils._testing import skip_if_32bit
from sklearn_fork.utils.estimator_checks import parametrize_with_checks

from sktree.tree import (
    ObliqueDecisionTreeClassifier,
    ObliqueDecisionTreeRegressor,
    PatchObliqueDecisionTreeClassifier,
    PatchObliqueDecisionTreeRegressor,
    UnsupervisedDecisionTree,
    UnsupervisedObliqueDecisionTree,
)

CLUSTER_CRITERIONS = ("twomeans", "fastbic")
REG_CRITERIONS = ("squared_error", "absolute_error", "friedman_mse", "poisson")

TREE_CLUSTERS = {
    "UnsupervisedDecisionTree": UnsupervisedDecisionTree,
    "UnsupervisedObliqueDecisionTree": UnsupervisedObliqueDecisionTree,
}

REG_TREES = {
    "ObliqueDecisionTreeRegressor": ObliqueDecisionTreeRegressor,
    "PatchObliqueDecisionTreeRegressor": PatchObliqueDecisionTreeRegressor,
}

CLF_TREES = {
    "ObliqueDecisionTreeClassifier": ObliqueDecisionTreeClassifier,
    "PatchObliqueTreeClassifier": PatchObliqueDecisionTreeClassifier,
}

X_small = np.array(
    [
        [0, 0, 4, 0, 0, 0, 1, -14, 0, -4, 0, 0, 0, 0],
        [0, 0, 5, 3, 0, -4, 0, 0, 1, -5, 0.2, 0, 4, 1],
        [-1, -1, 0, 0, -4.5, 0, 0, 2.1, 1, 0, 0, -4.5, 0, 1],
        [-1, -1, 0, -1.2, 0, 0, 0, 0, 0, 0, 0.2, 0, 0, 1],
        [-1, -1, 0, 0, 0, 0, 0, 3, 0, 0, 0, 0, 0, 1],
        [-1, -2, 0, 4, -3, 10, 4, 0, -3.2, 0, 4, 3, -4, 1],
        [2.11, 0, -6, -0.5, 0, 11, 0, 0, -3.2, 6, 0.5, 0, -3, 1],
        [2.11, 0, -6, -0.5, 0, 11, 0, 0, -3.2, 6, 0, 0, -2, 1],
        [2.11, 8, -6, -0.5, 0, 11, 0, 0, -3.2, 6, 0, 0, -2, 1],
        [2.11, 8, -6, -0.5, 0, 11, 0, 0, -3.2, 6, 0.5, 0, -1, 0],
        [2, 8, 5, 1, 0.5, -4, 10, 0, 1, -5, 3, 0, 2, 0],
        [2, 0, 1, 1, 1, -1, 1, 0, 0, -2, 3, 0, 1, 0],
        [2, 0, 1, 2, 3, -1, 10, 2, 0, -1, 1, 2, 2, 0],
        [1, 1, 0, 2, 2, -1, 1, 2, 0, -5, 1, 2, 3, 0],
        [3, 1, 0, 3, 0, -4, 10, 0, 1, -5, 3, 0, 3, 1],
        [2.11, 8, -6, -0.5, 0, 1, 0, 0, -3.2, 6, 0.5, 0, -3, 1],
        [2.11, 8, -6, -0.5, 0, 1, 0, 0, -3.2, 6, 1.5, 1, -1, -1],
        [2.11, 8, -6, -0.5, 0, 10, 0, 0, -3.2, 6, 0.5, 0, -1, -1],
        [2, 0, 5, 1, 0.5, -2, 10, 0, 1, -5, 3, 1, 0, -1],
        [2, 0, 1, 1, 1, -2, 1, 0, 0, -2, 0, 0, 0, 1],
        [2, 1, 1, 1, 2, -1, 10, 2, 0, -1, 0, 2, 1, 1],
        [1, 1, 0, 0, 1, -3, 1, 2, 0, -5, 1, 2, 1, 1],
        [3, 1, 0, 1, 0, -4, 1, 0, 1, -2, 0, 0, 1, 0],
    ]
)

y_small = [1, 1, 0, 0, 0, 0, 1, 1, 1, 1, 1, 1, 0, 0, 0, 1, 0, 0, 1, 0, 0, 0, 0]
y_small_reg = [
    1.0,
    2.1,
    1.2,
    0.05,
    10,
    2.4,
    3.1,
    1.01,
    0.01,
    2.98,
    3.1,
    1.1,
    0.0,
    1.2,
    2,
    11,
    0,
    0,
    4.5,
    0.201,
    1.06,
    0.9,
    0,
]


# also load the iris dataset
# and randomly permute it
iris = datasets.load_iris()
rng = np.random.RandomState(1)
perm = rng.permutation(iris.target.size)
iris.data = iris.data[perm]
iris.target = iris.target[perm]

# also load the diabetes dataset
# and randomly permute it
diabetes = datasets.load_diabetes()
perm = rng.permutation(diabetes.target.size)
diabetes.data = diabetes.data[perm]
diabetes.target = diabetes.target[perm]

# load digits dataset and randomly permute it
digits = datasets.load_digits()
perm = rng.permutation(digits.target.size)
digits.data = digits.data[perm]
digits.target = digits.target[perm]


ALL_TREES = [
    ObliqueDecisionTreeClassifier,
    PatchObliqueDecisionTreeClassifier,
    UnsupervisedDecisionTree,
    UnsupervisedObliqueDecisionTree,
]


def assert_tree_equal(d, s, message):
    assert s.node_count == d.node_count, "{0}: inequal number of node ({1} != {2})".format(
        message, s.node_count, d.node_count
    )

    assert_array_equal(d.children_right, s.children_right, message + ": inequal children_right")
    assert_array_equal(d.children_left, s.children_left, message + ": inequal children_left")

    external = d.children_right == TREE_LEAF
    internal = np.logical_not(external)

    assert_array_equal(d.feature[internal], s.feature[internal], message + ": inequal features")
    assert_array_equal(
        d.threshold[internal], s.threshold[internal], message + ": inequal threshold"
    )
    assert_array_equal(
        d.n_node_samples.sum(),
        s.n_node_samples.sum(),
        message + ": inequal sum(n_node_samples)",
    )
    assert_array_equal(d.n_node_samples, s.n_node_samples, message + ": inequal n_node_samples")

    assert_almost_equal(d.impurity, s.impurity, err_msg=message + ": inequal impurity")

    assert_array_almost_equal(
        d.value[external], s.value[external], err_msg=message + ": inequal value"
    )


@parametrize_with_checks(
    [
        ObliqueDecisionTreeClassifier(random_state=12),
        ObliqueDecisionTreeRegressor(random_state=12),
        PatchObliqueDecisionTreeClassifier(random_state=12),
        PatchObliqueDecisionTreeRegressor(random_state=12),
    ]
)
def test_sklearn_compatible_estimator(estimator, check):
    # TODO: remove when we implement Regressor classes
    if check.func.__name__ in ["check_requires_y_none"]:
        pytest.skip()
    check(estimator)


@parametrize_with_checks(
    [
        UnsupervisedDecisionTree(random_state=12),
        UnsupervisedObliqueDecisionTree(random_state=12),
    ]
)
def test_sklearn_compatible_transformer(estimator, check):
    if check.func.__name__ in [
        # Cannot apply agglomerative clustering on < 2 samples
        "check_methods_subset_invariance",
        # clustering accuracy is poor when using TwoMeans on 1 single tree
        "check_clustering",
        # sample weights do not necessarily imply a sample is not used in clustering
        "check_sample_weights_invariance",
        # sample order is not preserved in predict
        "check_methods_sample_order_invariance",
    ]:
        pytest.skip()
    check(estimator)


@pytest.mark.parametrize("name,Tree", TREE_CLUSTERS.items())
@pytest.mark.parametrize("criterion", CLUSTER_CRITERIONS)
def test_check_simulation(name, Tree, criterion):
    """Test axis-aligned Gaussian blobs."""
    n_samples = 100
    n_classes = 2
    X, y = make_blobs(n_samples=n_samples, centers=n_classes, n_features=6, random_state=1234)

    est = Tree(criterion=criterion, random_state=1234)
    est.fit(X)
    sim_mat = est.compute_similarity_matrix(X)

    # there is quite a bit of variance in the performance at the tree level
    if criterion == "twomeans":
        if "oblique" in name.lower():
            expected_score = 0.02
        else:
            expected_score = 0.3
    elif criterion == "fastbic":
        if "oblique" in name.lower():
            expected_score = 0.01
        else:
            expected_score = 0.4

    # all ones along the diagonal
    assert np.array_equal(sim_mat.diagonal(), np.ones(n_samples))

    cluster = AgglomerativeClustering(n_clusters=n_classes).fit(sim_mat)
    predict_labels = cluster.fit_predict(sim_mat)
    score = adjusted_rand_score(y, predict_labels)

    # a single decision tree does not fit well, but should still have a positive score
    assert score >= expected_score, "Blobs failed with {0}, criterion = {1} and score = {2}".format(
        name, criterion, score
    )


@pytest.mark.parametrize("name,Tree", TREE_CLUSTERS.items())
@pytest.mark.parametrize("criterion", CLUSTER_CRITERIONS)
def test_check_rotated_blobs(name, Tree, criterion):
    """Test rotated axis-aligned Gaussian blobs, which should make oblique trees perform better."""
    n_samples = 100
    n_classes = 2
    X, y = make_blobs(n_samples=n_samples, centers=n_classes, n_features=6, random_state=1234)

    # apply rotation matrix to X

    est = Tree(criterion=criterion, random_state=1234)
    est.fit(X)
    sim_mat = est.compute_similarity_matrix(X)

    # there is quite a bit of variance in the performance at the tree level
    if criterion == "twomeans":
        if "oblique" in name.lower():
            expected_score = 0.02
        else:
            expected_score = 0.3
    elif criterion == "fastbic":
        if "oblique" in name.lower():
            expected_score = 0.01
        else:
            expected_score = 0.4

    # all ones along the diagonal
    assert np.array_equal(sim_mat.diagonal(), np.ones(n_samples))

    cluster = AgglomerativeClustering(n_clusters=n_classes).fit(sim_mat)
    predict_labels = cluster.fit_predict(sim_mat)
    score = adjusted_rand_score(y, predict_labels)

    # a single decision tree does not fit well, but should still have a positive score
    assert score >= expected_score, "Blobs failed with {0}, criterion = {1} and score = {2}".format(
        name, criterion, score
    )


@pytest.mark.parametrize("name,Tree", TREE_CLUSTERS.items())
@pytest.mark.parametrize("criterion", CLUSTER_CRITERIONS)
def test_check_iris(name, Tree, criterion):
    # Check consistency on dataset iris.
    n_classes = len(np.unique(iris.target))
    est = Tree(criterion=criterion, random_state=12345)
    est.fit(iris.data, iris.target)
    sim_mat = est.compute_similarity_matrix(iris.data)

    # there is quite a bit of variance in the performance at the tree level
    if criterion == "twomeans":
        if "oblique" in name.lower():
            expected_score = 0.2
        else:
            expected_score = 0.01
    elif criterion == "fastbic":
        if "oblique" in name.lower():
            expected_score = 0.001
        else:
            expected_score = 0.2

    cluster = AgglomerativeClustering(n_clusters=n_classes).fit(sim_mat)
    predict_labels = cluster.fit_predict(sim_mat)
    score = adjusted_rand_score(iris.target, predict_labels)

    # Two-means and fastBIC criterions doesn't perform well
    assert score > expected_score, "Iris failed with {0}, criterion = {1} and score = {2}".format(
        name, criterion, score
    )


def test_oblique_tree_sampling():
    """Test Oblique Decision Trees.

    Oblique trees can sample more candidate splits then
    a normal axis-aligned tree.
    """
    X, y = iris.data, iris.target
    n_samples, n_features = X.shape

    # add additional noise dimensions
    rng = np.random.RandomState(0)
    X_noise = rng.random((n_samples, n_features))
    X = np.concatenate((X, X_noise), axis=1)

    # oblique decision trees can sample significantly more
    # diverse sets of splits and will do better if allowed
    # to sample more
    tree_ri = DecisionTreeClassifier(random_state=0, max_features=n_features)
    tree_rc = ObliqueDecisionTreeClassifier(random_state=0, max_features=n_features * 2)
    ri_cv_scores = cross_val_score(tree_ri, X, y, scoring="accuracy", cv=10, error_score="raise")
    rc_cv_scores = cross_val_score(tree_rc, X, y, scoring="accuracy", cv=10, error_score="raise")
    assert rc_cv_scores.mean() > ri_cv_scores.mean()
    assert rc_cv_scores.std() < ri_cv_scores.std()
    assert rc_cv_scores.mean() > 0.91


def test_oblique_trees_feature_combinations_less_than_n_features():
    """Test the hyperparameter ``feature_combinations`` behaves properly."""

    X, y = iris.data[:5, :], iris.target[:5, ...]
    _, n_features = X.shape

    # asset that the feature combinations is less than the number of features
    estimator = ObliqueDecisionTreeClassifier(random_state=0, feature_combinations=3)
    estimator.fit(X, y)
    assert estimator.feature_combinations_ < n_features

    X, y = diabetes.data[:5, :], diabetes.target[:5, ...]
    _, n_features = X.shape

    # asset that the feature combinations is less than the number of features
    estimator = ObliqueDecisionTreeRegressor(random_state=0, feature_combinations=3)
    estimator.fit(X, y)
    assert estimator.feature_combinations_ < n_features


@pytest.mark.parametrize("Tree", [ObliqueDecisionTreeRegressor])
def test_oblique_trees_feature_combinations(Tree):
    """Test the hyperparameter ``feature_combinations`` behaves properly."""

    if is_classifier(Tree):
        X, y = iris.data, iris.target
    else:
        X, y = diabetes.data, diabetes.target
    _, n_features = X.shape

    X = X[:5, :]
    y = y[:5, ...]

    with pytest.raises(
        RuntimeError, match=f"Feature combinations {n_features + 1} should not be greater"
    ):
        estimator = Tree(random_state=0, feature_combinations=n_features + 1)
        estimator.fit(X, y)

    # asset that the feature combinations is less than the number of features
    estimator = Tree(random_state=0, feature_combinations=3)
    estimator.fit(X, y)
    assert estimator.feature_combinations_ < n_features

    # default option should make it 1.5 if n_features > 1.5
    estimator = Tree(random_state=0)
    estimator.fit(X, y)
    assert estimator.feature_combinations_ == 1.5

    # setting the feature combinations explicitly is fine as long as it is < n_features
    estimator = Tree(random_state=0, feature_combinations=3)
    estimator.fit(X, y)
    assert estimator.feature_combinations_ == 3

    # edge-case of only a single feature should set feature_combinations properly
    X = X[:, 0:1]
    estimator = Tree(random_state=0)
    estimator.fit(X, y)
    assert estimator.feature_combinations_ == 1


def test_patch_tree_errors():
    """Test errors that are specifically raised by manifold trees."""
    X, y = digits.data, digits.target

    # passed in data should match expected data shape
    with pytest.raises(RuntimeError, match="Data dimensions"):
        clf = PatchObliqueDecisionTreeClassifier(
            data_dims=(8, 9),
        )
        clf.fit(X, y)

    # minimum patch height/width should be always less than or equal to
    # the maximum patch height/width
    with pytest.raises(RuntimeError, match="The minimum patch"):
        clf = PatchObliqueDecisionTreeClassifier(
            min_patch_dims=(2, 1),
            max_patch_dims=(1, 1),
            data_dims=(8, 8),
        )
        clf.fit(X, y)

    # the maximum patch height/width should not exceed the data height/width
    with pytest.raises(RuntimeError, match="The maximum patch width"):
        clf = PatchObliqueDecisionTreeClassifier(
            max_patch_dims=(9, 1),
            data_dims=(8, 8),
        )
        clf.fit(X, y)


def test_patch_tree_overfits():
    """Test of performance of patch tree on image-like data."""
    X, y = digits.data, digits.target

    clf = PatchObliqueDecisionTreeClassifier(
        min_patch_dims=(2, 2),
        max_patch_dims=(6, 6),
        data_dims=(8, 8),
        random_state=1,
    )

    # the single tree without depth limitations should have almost 0 bias
    clf.fit(X, y)
    assert accuracy_score(y, clf.predict(X)) > 0.99


def test_patch_tree_compared():
    """Test patch tree against other tree models."""
    X, y = digits.data, digits.target
    _, n_features = X.shape

    clf = PatchObliqueDecisionTreeClassifier(
        min_patch_dims=(1, 1),
        max_patch_dims=(8, 8),
        data_dims=(8, 8),
        random_state=1,
        max_features=n_features,
    )

    clf.fit(X, y)

    # a well-parametrized patch tree should be relatively accurate
    patch_tree_score = np.mean(cross_val_score(clf, X, y, scoring="accuracy", cv=5))
    assert patch_tree_score > 0.6

    # similar to oblique trees, we can sample more and we should improve
    clf = PatchObliqueDecisionTreeClassifier(
        min_patch_dims=(1, 1),
        max_patch_dims=(8, 8),
        data_dims=(8, 8),
        random_state=1,
        max_features=n_features * 2,
    )
    new_patch_tree_score = np.mean(cross_val_score(clf, X, y, scoring="accuracy", cv=5))
    assert new_patch_tree_score > patch_tree_score

    clf = ObliqueDecisionTreeClassifier(
        random_state=1,
        max_features=n_features,
    )
    assert np.mean(cross_val_score(clf, X, y, scoring="accuracy", cv=2)) < new_patch_tree_score

    clf = DecisionTreeClassifier(max_features=n_features, random_state=1)
    assert np.mean(cross_val_score(clf, X, y, scoring="accuracy", cv=2)) < new_patch_tree_score


@pytest.mark.parametrize(
    "TREE",
    [ObliqueDecisionTreeClassifier, UnsupervisedDecisionTree, UnsupervisedObliqueDecisionTree],
)
def test_tree_deserialization_from_read_only_buffer(tmpdir, TREE):
    """Check that Trees can be deserialized with read only buffers.

    Non-regression test for gh-25584.
    """
    pickle_path = str(tmpdir.join("clf.joblib"))
    clf = TREE(random_state=0)

    if is_classifier(TREE):
        clf.fit(X_small, y_small)
    else:
        clf.fit(X_small)

    joblib.dump(clf, pickle_path)
    loaded_clf = joblib.load(pickle_path, mmap_mode="r")

    assert_tree_equal(
        loaded_clf.tree_,
        clf.tree_,
        "The trees of the original and loaded classifiers are not equal.",
    )


def test_patch_oblique_tree_feature_weights():
    """Test patch oblique tree when feature weights are passed in."""
    X, y = digits.data, digits.target

    with pytest.raises(ValueError, match="feature_weight has shape"):
        clf = PatchObliqueDecisionTreeClassifier(
            min_patch_dims=(2, 2),
            max_patch_dims=(6, 6),
            data_dims=(8, 8),
            random_state=1,
            feature_weight=np.ones((X.shape[0], 2)),
        )
        clf.fit(X, y)


<<<<<<< HEAD
def test_patch_tree_higher_dims():
    """Test patch oblique tree when patch and data dimensions are higher."""
    pass


@pytest.mark.parametrize("Tree", REG_TREES.values())
@pytest.mark.parametrize("criterion", REG_CRITERIONS)
def test_regression_toy(Tree, criterion):
    # Check regression on a toy dataset.

    # toy sample
    X = [[-2, -1], [-1, -1], [-1, -2], [1, 1], [1, 2], [2, 1]]
    y = [-1, -1, -1, 1, 1, 1]
    T = [[-1, -1], [2, 2], [3, 2]]
    true_result = [-1, 1, 1]

    if criterion == "poisson":
        # make target positive while not touching the original y and
        # true_result
        a = np.abs(np.min(y)) + 1
        y_train = np.array(y) + a
        y_test = np.array(true_result) + a
    else:
        y_train = y
        y_test = true_result

    regressor = Tree(criterion=criterion, random_state=1)
    regressor.fit(X, y_train)
    assert_allclose(regressor.predict(T), y_test)

    regressor = Tree(criterion=criterion, max_features=1, random_state=1)
    regressor.fit(X, y_train)
    assert_allclose(regressor.predict(T), y_test)


@pytest.mark.parametrize("name, Tree", REG_TREES.items())
@pytest.mark.parametrize("criterion", REG_CRITERIONS)
def test_diabetes_overfit(name, Tree, criterion):
    # check consistency of overfitted trees on the diabetes dataset
    # since the trees will overfit, we expect an MSE of 0
    reg = Tree(criterion=criterion, random_state=0)
    reg.fit(diabetes.data, diabetes.target)
    score = mean_squared_error(diabetes.target, reg.predict(diabetes.data))
    assert score == pytest.approx(
        0
    ), f"Failed with {name}, criterion = {criterion} and score = {score}"


@skip_if_32bit
@pytest.mark.parametrize("name, Tree", REG_TREES.items())
@pytest.mark.parametrize(
    "criterion, max_depth, metric, max_loss",
    [
        ("squared_error", 15, mean_squared_error, 60),
        ("absolute_error", 20, mean_squared_error, 60),
        ("friedman_mse", 15, mean_squared_error, 60),
        ("poisson", 15, mean_poisson_deviance, 30),
    ],
)
def test_diabetes_underfit(name, Tree, criterion, max_depth, metric, max_loss):
    # check consistency of trees when the depth and the number of features are
    # limited

    reg = Tree(criterion=criterion, max_depth=max_depth, max_features=6, random_state=0)
    reg.fit(diabetes.data, diabetes.target)
    loss = metric(diabetes.target, reg.predict(diabetes.data))
    assert 0 < loss < max_loss


def test_numerical_stability():
    # Check numerical stability.
    X = np.array(
        [
            [152.08097839, 140.40744019, 129.75102234, 159.90493774],
            [142.50700378, 135.81935120, 117.82884979, 162.75781250],
            [127.28772736, 140.40744019, 129.75102234, 159.90493774],
            [132.37025452, 143.71923828, 138.35694885, 157.84558105],
            [103.10237122, 143.71928406, 138.35696411, 157.84559631],
            [127.71276855, 143.71923828, 138.35694885, 157.84558105],
            [120.91514587, 140.40744019, 129.75102234, 159.90493774],
        ]
    )

    y = np.array([1.0, 0.70209277, 0.53896582, 0.0, 0.90914464, 0.48026916, 0.49622521])

    with np.errstate(all="raise"):
        for name, Tree in REG_TREES.items():
            reg = Tree(random_state=0)
            reg.fit(X, y)
            reg.fit(X, -y)
            reg.fit(-X, y)
            reg.fit(-X, -y)


@pytest.mark.parametrize("criterion", ["squared_error", "friedman_mse", "poisson"])
@pytest.mark.parametrize("Tree", REG_TREES.values())
def test_balance_property(criterion, Tree):
    # Test that sum(y_pred)=sum(y_true) on training set.
    # This works if the mean is predicted (should even be true for each leaf).
    # MAE predicts the median and is therefore excluded from this test.
    # Choose a training set with non-negative targets (for poisson)
    X, y = diabetes.data, diabetes.target
    reg = Tree(criterion=criterion)
    reg.fit(X, y)
    assert np.sum(reg.predict(X)) == pytest.approx(np.sum(y))
=======
@pytest.mark.parametrize("tree", ALL_TREES)
def test_similarity_matrix(tree):
    n_samples = 200
    n_classes = 2
    n_features = 5

    X, y = make_blobs(
        n_samples=n_samples, centers=n_classes, n_features=n_features, random_state=12345
    )

    clf = tree(random_state=12345)
    clf.fit(X, y)
    sim_mat = clf.compute_similarity_matrix(X)

    assert np.allclose(sim_mat, sim_mat.T)
    assert np.all((sim_mat.diagonal() == 1))
>>>>>>> aa7e174d
<|MERGE_RESOLUTION|>--- conflicted
+++ resolved
@@ -523,7 +523,6 @@
         clf.fit(X, y)
 
 
-<<<<<<< HEAD
 def test_patch_tree_higher_dims():
     """Test patch oblique tree when patch and data dimensions are higher."""
     pass
@@ -629,7 +628,8 @@
     reg = Tree(criterion=criterion)
     reg.fit(X, y)
     assert np.sum(reg.predict(X)) == pytest.approx(np.sum(y))
-=======
+
+
 @pytest.mark.parametrize("tree", ALL_TREES)
 def test_similarity_matrix(tree):
     n_samples = 200
@@ -645,5 +645,4 @@
     sim_mat = clf.compute_similarity_matrix(X)
 
     assert np.allclose(sim_mat, sim_mat.T)
-    assert np.all((sim_mat.diagonal() == 1))
->>>>>>> aa7e174d
+    assert np.all((sim_mat.diagonal() == 1))