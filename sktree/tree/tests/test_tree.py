import joblib
import numpy as np
import pytest
from numpy.testing import assert_almost_equal, assert_array_almost_equal, assert_array_equal
from sklearn import datasets
from sklearn.base import is_classifier
from sklearn.cluster import AgglomerativeClustering
from sklearn.datasets import make_blobs
from sklearn.metrics import accuracy_score, adjusted_rand_score
from sklearn.model_selection import cross_val_score
from sklearn.tree import DecisionTreeClassifier
from sklearn.tree._tree import TREE_LEAF
from sklearn.utils.estimator_checks import parametrize_with_checks
from itertools import product, chain
from sklearn import datasets

from sktree.tree import (
    ObliqueDecisionTreeClassifier,
    PatchObliqueDecisionTreeClassifier,
    UnsupervisedDecisionTree,
    UnsupervisedObliqueDecisionTree,
)

<<<<<<< HEAD
CLUSTER_CRITERIONS = ("twomeans", "fastbic")

TREE_CLUSTERS = {
    "UnsupervisedDecisionTree": UnsupervisedDecisionTree,
    "UnsupervisedObliqueDecisionTree": UnsupervisedObliqueDecisionTree,
}

# load iris dataset
=======
X_small = np.array(
    [
        [0, 0, 4, 0, 0, 0, 1, -14, 0, -4, 0, 0, 0, 0],
        [0, 0, 5, 3, 0, -4, 0, 0, 1, -5, 0.2, 0, 4, 1],
        [-1, -1, 0, 0, -4.5, 0, 0, 2.1, 1, 0, 0, -4.5, 0, 1],
        [-1, -1, 0, -1.2, 0, 0, 0, 0, 0, 0, 0.2, 0, 0, 1],
        [-1, -1, 0, 0, 0, 0, 0, 3, 0, 0, 0, 0, 0, 1],
        [-1, -2, 0, 4, -3, 10, 4, 0, -3.2, 0, 4, 3, -4, 1],
        [2.11, 0, -6, -0.5, 0, 11, 0, 0, -3.2, 6, 0.5, 0, -3, 1],
        [2.11, 0, -6, -0.5, 0, 11, 0, 0, -3.2, 6, 0, 0, -2, 1],
        [2.11, 8, -6, -0.5, 0, 11, 0, 0, -3.2, 6, 0, 0, -2, 1],
        [2.11, 8, -6, -0.5, 0, 11, 0, 0, -3.2, 6, 0.5, 0, -1, 0],
        [2, 8, 5, 1, 0.5, -4, 10, 0, 1, -5, 3, 0, 2, 0],
        [2, 0, 1, 1, 1, -1, 1, 0, 0, -2, 3, 0, 1, 0],
        [2, 0, 1, 2, 3, -1, 10, 2, 0, -1, 1, 2, 2, 0],
        [1, 1, 0, 2, 2, -1, 1, 2, 0, -5, 1, 2, 3, 0],
        [3, 1, 0, 3, 0, -4, 10, 0, 1, -5, 3, 0, 3, 1],
        [2.11, 8, -6, -0.5, 0, 1, 0, 0, -3.2, 6, 0.5, 0, -3, 1],
        [2.11, 8, -6, -0.5, 0, 1, 0, 0, -3.2, 6, 1.5, 1, -1, -1],
        [2.11, 8, -6, -0.5, 0, 10, 0, 0, -3.2, 6, 0.5, 0, -1, -1],
        [2, 0, 5, 1, 0.5, -2, 10, 0, 1, -5, 3, 1, 0, -1],
        [2, 0, 1, 1, 1, -2, 1, 0, 0, -2, 0, 0, 0, 1],
        [2, 1, 1, 1, 2, -1, 10, 2, 0, -1, 0, 2, 1, 1],
        [1, 1, 0, 0, 1, -3, 1, 2, 0, -5, 1, 2, 1, 1],
        [3, 1, 0, 1, 0, -4, 1, 0, 1, -2, 0, 0, 1, 0],
    ]
)

y_small = [1, 1, 0, 0, 0, 0, 1, 1, 1, 1, 1, 1, 0, 0, 0, 1, 0, 0, 1, 0, 0, 0, 0]
y_small_reg = [
    1.0,
    2.1,
    1.2,
    0.05,
    10,
    2.4,
    3.1,
    1.01,
    0.01,
    2.98,
    3.1,
    1.1,
    0.0,
    1.2,
    2,
    11,
    0,
    0,
    4.5,
    0.201,
    1.06,
    0.9,
    0,
]

# also load the iris dataset
# and randomly permute it
>>>>>>> 1050427f
iris = datasets.load_iris()
rng = np.random.RandomState(1)
perm = rng.permutation(iris.target.size)
iris.data = iris.data[perm]
iris.target = iris.target[perm]

# load digits dataset and randomly permute it
digits = datasets.load_digits()
perm = rng.permutation(digits.target.size)
digits.data = digits.data[perm]
digits.target = digits.target[perm]


def assert_tree_equal(d, s, message):
    assert s.node_count == d.node_count, "{0}: inequal number of node ({1} != {2})".format(
        message, s.node_count, d.node_count
    )

    assert_array_equal(d.children_right, s.children_right, message + ": inequal children_right")
    assert_array_equal(d.children_left, s.children_left, message + ": inequal children_left")

    external = d.children_right == TREE_LEAF
    internal = np.logical_not(external)

    assert_array_equal(d.feature[internal], s.feature[internal], message + ": inequal features")
    assert_array_equal(
        d.threshold[internal], s.threshold[internal], message + ": inequal threshold"
    )
    assert_array_equal(
        d.n_node_samples.sum(),
        s.n_node_samples.sum(),
        message + ": inequal sum(n_node_samples)",
    )
    assert_array_equal(d.n_node_samples, s.n_node_samples, message + ": inequal n_node_samples")

    assert_almost_equal(d.impurity, s.impurity, err_msg=message + ": inequal impurity")

    assert_array_almost_equal(
        d.value[external], s.value[external], err_msg=message + ": inequal value"
    )


@parametrize_with_checks(
    [
        ObliqueDecisionTreeClassifier(random_state=12),
        PatchObliqueDecisionTreeClassifier(random_state=12),
    ]
)
def test_sklearn_compatible_estimator(estimator, check):
    # TODO: remove when we implement Regressor classes
    if check.func.__name__ in ["check_requires_y_none"]:
        pytest.skip()
    check(estimator)


@parametrize_with_checks(
    [
        UnsupervisedDecisionTree(random_state=12),
        UnsupervisedObliqueDecisionTree(random_state=12),
    ]
)
def test_sklearn_compatible_transformer(estimator, check):
    if check.func.__name__ in [
        # Cannot apply agglomerative clustering on < 2 samples
        "check_methods_subset_invariance",
        # clustering accuracy is poor when using TwoMeans on 1 single tree
        "check_clustering",
        # sample weights do not necessarily imply a sample is not used in clustering
        "check_sample_weights_invariance",
        # sample order is not preserved in predict
        "check_methods_sample_order_invariance",
    ]:
        pytest.skip()
    check(estimator)


def check_simulation(name, Tree, criterion):
    n_samples = 10
    n_classes = 2
    X, y = make_blobs(n_samples=n_samples, centers=n_classes, n_features=6, random_state=1234)

    est = Tree(criterion, random_state=1234)
    est.fit(X)
    sim_mat = clf.affinity_matrix_

    # all ones along the diagonal
    assert np.array_equal(sim_mat.diagonal(), np.ones(n_samples))

    cluster = AgglomerativeClustering(n_clusters=n_classes).fit(sim_mat)
    predict_labels = cluster.fit_predict(sim_mat)
    score = adjusted_rand_score(y, predict_labels)

    # a single decision tree does not fit well, but should still have a positive score
    assert score > 0.05, "Failed with {0}, criterion = {1} and score = {2}".format(
    name, criterion, score)
    assert score >= 0.0


def check_iris(name, Tree, criterion):
    # Check consistency on dataset iris.
    n_classes = 3
    est = Tree(criterion=criterion, random_state=12345)
    est.fit(iris.data, iris.target)
    sim_mat = est.affinity_matrix_

    cluster = AgglomerativeClustering(n_clusters=n_classes).fit(sim_mat)
    predict_labels = cluster.fit_predict(sim_mat)
    score = adjusted_rand_score(iris.target, predict_labels)

    # Two-means and fastBIC criterions doesn't perform well
    assert score > -0.01, "Failed with {0}, criterion = {1} and score = {2}".format(
    name, criterion, score)


@pytest.mark.parametrize("name,Tree", TREE_CLUSTERS.items())
@pytest.mark.parametrize("criterion", CLUSTER_CRITERIONS)
def test_trees(name, Tree, criterion):
    check_simulation(name, Tree, criterion)
    check_iris(name, Tree, criterion)


def test_oblique_tree_sampling():
    """Test Oblique Decision Trees.

    Oblique trees can sample more candidate splits then
    a normal axis-aligned tree.
    """
    X, y = iris.data, iris.target
    n_samples, n_features = X.shape

    # add additional noise dimensions
    rng = np.random.RandomState(0)
    X_noise = rng.random((n_samples, n_features))
    X = np.concatenate((X, X_noise), axis=1)

    # oblique decision trees can sample significantly more
    # diverse sets of splits and will do better if allowed
    # to sample more
    tree_ri = DecisionTreeClassifier(random_state=0, max_features=n_features)
    tree_rc = ObliqueDecisionTreeClassifier(random_state=0, max_features=n_features * 2)
    ri_cv_scores = cross_val_score(tree_ri, X, y, scoring="accuracy", cv=10, error_score="raise")
    rc_cv_scores = cross_val_score(tree_rc, X, y, scoring="accuracy", cv=10, error_score="raise")
    assert rc_cv_scores.mean() > ri_cv_scores.mean()
    assert rc_cv_scores.std() < ri_cv_scores.std()
    assert rc_cv_scores.mean() > 0.91


def test_oblique_tree_feature_combinations():
    """Test the hyperparameter ``feature_combinations`` behaves properly."""
    X, y = iris.data, iris.target
    _, n_features = X.shape

    X = X[:5, :]
    y = y[:5, ...]

    with pytest.raises(
        RuntimeError, match=f"Feature combinations {n_features + 1} should not be greater"
    ):
        clf = ObliqueDecisionTreeClassifier(random_state=0, feature_combinations=n_features + 1)
        clf.fit(X, y)

    # default option should make it 1.5 if n_features > 1.5
    clf = ObliqueDecisionTreeClassifier(random_state=0)
    clf.fit(X, y)
    assert clf.feature_combinations_ == 1.5

    # setting the feature combinations explicitly is fine as long as it is < n_features
    clf = ObliqueDecisionTreeClassifier(random_state=0, feature_combinations=3)
    clf.fit(X, y)
    assert clf.feature_combinations_ == 3

    # edge-case of only a single feature should set feature_combinations properly
    X = X[:, 0:1]
    clf = ObliqueDecisionTreeClassifier(random_state=0)
    clf.fit(X, y)
    assert clf.feature_combinations_ == 1


def test_patch_tree_errors():
    """Test errors that are specifically raised by manifold trees."""
    X, y = digits.data, digits.target

    # passed in data should match expected data shape
    with pytest.raises(RuntimeError, match="The passed in data height"):
        clf = PatchObliqueDecisionTreeClassifier(
            data_height=8,
            data_width=9,
        )
        clf.fit(X, y)

    # minimum patch height/width should be always less than or equal to
    # the maximum patch height/width
    with pytest.raises(RuntimeError, match="The minimum patch height"):
        clf = PatchObliqueDecisionTreeClassifier(
            min_patch_height=2,
            data_height=8,
            data_width=8,
        )
        clf.fit(X, y)
    with pytest.raises(RuntimeError, match="The minimum patch width"):
        clf = PatchObliqueDecisionTreeClassifier(
            min_patch_width=2,
            data_height=8,
            data_width=8,
        )
        clf.fit(X, y)

    # the maximum patch height/width should not exceed the data height/width
    with pytest.raises(RuntimeError, match="The maximum patch width"):
        clf = PatchObliqueDecisionTreeClassifier(
            max_patch_width=9,
            data_height=8,
            data_width=8,
        )
        clf.fit(X, y)

    with pytest.raises(RuntimeError, match="The maximum patch height"):
        clf = PatchObliqueDecisionTreeClassifier(
            max_patch_height=9,
            data_height=8,
            data_width=8,
        )
        clf.fit(X, y)


def test_patch_tree_overfits():
    """Test of performance of patch tree on image-like data."""
    X, y = digits.data, digits.target

    clf = PatchObliqueDecisionTreeClassifier(
        min_patch_height=2,
        min_patch_width=2,
        max_patch_height=6,
        max_patch_width=6,
        data_height=8,
        data_width=8,
        random_state=1,
    )

    # the single tree without depth limitations should have almost 0 bias
    clf.fit(X, y)
    assert accuracy_score(y, clf.predict(X)) > 0.99


def test_patch_tree_compared():
    """Test patch tree against other tree models."""
    X, y = digits.data, digits.target
    _, n_features = X.shape

    clf = PatchObliqueDecisionTreeClassifier(
        min_patch_height=1,
        min_patch_width=1,
        max_patch_height=8,
        max_patch_width=8,
        data_height=8,
        data_width=8,
        random_state=1,
        max_features=n_features,
    )

    clf.fit(X, y)
    print(clf.get_depth())

    # a well-parametrized patch tree should be relatively accurate
    patch_tree_score = np.mean(cross_val_score(clf, X, y, scoring="accuracy", cv=5))
    assert patch_tree_score > 0.6

    # similar to oblique trees, we can sample more and we should improve
    clf = PatchObliqueDecisionTreeClassifier(
        min_patch_height=1,
        min_patch_width=1,
        max_patch_height=8,
        max_patch_width=8,
        data_height=8,
        data_width=8,
        random_state=1,
        max_features=n_features * 2,
    )
    new_patch_tree_score = np.mean(cross_val_score(clf, X, y, scoring="accuracy", cv=5))
    assert new_patch_tree_score > patch_tree_score

    clf.fit(X, y)
    print(clf.get_depth())

    # TODO: there is a performance difference that is not in favor of patch trees, so
    # either we can improve the implementation, hyperparameters, or choose an alternative dataset
    clf = ObliqueDecisionTreeClassifier(
        random_state=1,
        max_features=n_features,
    )
    oblique_tree_score = np.mean(cross_val_score(clf, X, y, scoring="accuracy", cv=5))
    clf.fit(X, y)
    print(clf.get_depth())

    clf = DecisionTreeClassifier(max_features=n_features, random_state=1)
    axis_tree_score = np.mean(cross_val_score(clf, X, y, scoring="accuracy", cv=5))
    clf.fit(X, y)
    print(clf.get_depth())

    print(axis_tree_score)
    print(oblique_tree_score)
    print(patch_tree_score)
    assert np.mean(cross_val_score(clf, X, y, scoring="accuracy", cv=2)) > 0.7


@pytest.mark.parametrize(
    "TREE",
    [ObliqueDecisionTreeClassifier, UnsupervisedDecisionTree, UnsupervisedObliqueDecisionTree],
)
def test_tree_deserialization_from_read_only_buffer(tmpdir, TREE):
    """Check that Trees can be deserialized with read only buffers.

    Non-regression test for gh-25584.
    """
    pickle_path = str(tmpdir.join("clf.joblib"))
    clf = TREE(random_state=0)

    if is_classifier(TREE):
        clf.fit(X_small, y_small)
    else:
        clf.fit(X_small)

    joblib.dump(clf, pickle_path)
    loaded_clf = joblib.load(pickle_path, mmap_mode="r")

    assert_tree_equal(
        loaded_clf.tree_,
        clf.tree_,
        "The trees of the original and loaded classifiers are not equal.",
    )<|MERGE_RESOLUTION|>--- conflicted
+++ resolved
@@ -11,8 +11,6 @@
 from sklearn.tree import DecisionTreeClassifier
 from sklearn.tree._tree import TREE_LEAF
 from sklearn.utils.estimator_checks import parametrize_with_checks
-from itertools import product, chain
-from sklearn import datasets
 
 from sktree.tree import (
     ObliqueDecisionTreeClassifier,
@@ -21,7 +19,6 @@
     UnsupervisedObliqueDecisionTree,
 )
 
-<<<<<<< HEAD
 CLUSTER_CRITERIONS = ("twomeans", "fastbic")
 
 TREE_CLUSTERS = {
@@ -29,8 +26,6 @@
     "UnsupervisedObliqueDecisionTree": UnsupervisedObliqueDecisionTree,
 }
 
-# load iris dataset
-=======
 X_small = np.array(
     [
         [0, 0, 4, 0, 0, 0, 1, -14, 0, -4, 0, 0, 0, 0],
@@ -88,7 +83,6 @@
 
 # also load the iris dataset
 # and randomly permute it
->>>>>>> 1050427f
 iris = datasets.load_iris()
 rng = np.random.RandomState(1)
 perm = rng.permutation(iris.target.size)
@@ -170,9 +164,9 @@
     n_classes = 2
     X, y = make_blobs(n_samples=n_samples, centers=n_classes, n_features=6, random_state=1234)
 
-    est = Tree(criterion, random_state=1234)
+    est = Tree(criterion=criterion, random_state=1234)
     est.fit(X)
-    sim_mat = clf.affinity_matrix_
+    sim_mat = est.affinity_matrix_
 
     # all ones along the diagonal
     assert np.array_equal(sim_mat.diagonal(), np.ones(n_samples))
@@ -182,9 +176,9 @@
     score = adjusted_rand_score(y, predict_labels)
 
     # a single decision tree does not fit well, but should still have a positive score
-    assert score > 0.05, "Failed with {0}, criterion = {1} and score = {2}".format(
-    name, criterion, score)
-    assert score >= 0.0
+    assert score >= 0.0, "Blobs failed with {0}, criterion = {1} and score = {2}".format(
+        name, criterion, score
+    )
 
 
 def check_iris(name, Tree, criterion):
@@ -199,8 +193,9 @@
     score = adjusted_rand_score(iris.target, predict_labels)
 
     # Two-means and fastBIC criterions doesn't perform well
-    assert score > -0.01, "Failed with {0}, criterion = {1} and score = {2}".format(
-    name, criterion, score)
+    assert score > -0.01, "Iris failed with {0}, criterion = {1} and score = {2}".format(
+        name, criterion, score
+    )
 
 
 @pytest.mark.parametrize("name,Tree", TREE_CLUSTERS.items())
