--- conflicted
+++ resolved
@@ -17,11 +17,11 @@
     UnsupervisedObliqueDecisionTree,
 )
 
-<<<<<<< HEAD
 CLUSTER_CRITERIONS = ("twomeans", "fastbic")
 
 TREE_CLUSTERS = {
     "UnsupervisedDecisionTree": UnsupervisedDecisionTree,
+    "UnsupervisedObliqueDecisionTree": UnsupervisedObliqueDecisionTree,
 }
 
 # load iris dataset
@@ -31,18 +31,6 @@
 iris.data = iris.data[perm]
 iris.target = iris.target[perm]
 
-@parametrize_with_checks(
-    [
-        UnsupervisedDecisionTree(random_state=12)
-=======
-# also load the iris dataset
-# and randomly permute it
-iris = datasets.load_iris()
-rng = np.random.RandomState(1)
-perm = rng.permutation(iris.target.size)
-iris.data = iris.data[perm]
-iris.target = iris.target[perm]
-
 # load digits dataset and randomly permute it
 digits = datasets.load_digits()
 perm = rng.permutation(digits.target.size)
@@ -54,7 +42,6 @@
     [
         ObliqueDecisionTreeClassifier(random_state=12),
         PatchObliqueDecisionTreeClassifier(random_state=12),
->>>>>>> 7e91359d
     ]
 )
 def test_sklearn_compatible_estimator(estimator, check):
@@ -92,27 +79,14 @@
     check(estimator)
 
 
-<<<<<<< HEAD
 def check_simulation(name, Tree, criterion):
     n_samples = 10
     n_classes = 2
-    X, y = make_blobs(n_samples=n_samples, centers=n_classes, n_features=2, random_state=12345)
-
-    est = Tree(criterion=criterion, random_state=12345)
-=======
-@pytest.mark.parametrize("ESTIMATOR", [UnsupervisedDecisionTree, UnsupervisedObliqueDecisionTree])
-def test_unsupervisedtree(ESTIMATOR):
-    n_samples = 10
-    n_classes = 2
     X, y = make_blobs(n_samples=n_samples, centers=n_classes, n_features=6, random_state=1234)
 
-    clf = ESTIMATOR(random_state=1234)
-    clf.fit(X)
+    est = Tree(criterion, random_state=1234)
+    est.fit(X)
     sim_mat = clf.affinity_matrix_
->>>>>>> 7e91359d
-
-    est.fit(X)
-    sim_mat = est.affinity_matrix_
 
     # all ones along the diagonal
     assert np.array_equal(sim_mat.diagonal(), np.ones(n_samples))
@@ -122,7 +96,8 @@
     score = adjusted_rand_score(y, predict_labels)
 
     # a single decision tree does not fit well, but should still have a positive score
-<<<<<<< HEAD
+    assert score > 0.05, "Failed with {0}, criterion = {1} and score = {2}".format(
+    name, criterion, score)
     assert score >= 0.0
 
 
@@ -147,8 +122,6 @@
 def test_trees(name, Tree, criterion):
     check_simulation(name, Tree, criterion)
     check_iris(name, Tree, criterion)
-=======
-    assert score > 0.05
 
 
 def test_oblique_tree_sampling():
@@ -332,5 +305,4 @@
     print(axis_tree_score)
     print(oblique_tree_score)
     print(patch_tree_score)
-    assert np.mean(cross_val_score(clf, X, y, scoring="accuracy", cv=2)) > 0.7
->>>>>>> 7e91359d
+    assert np.mean(cross_val_score(clf, X, y, scoring="accuracy", cv=2)) > 0.7