import numpy as np
import pytest
from sklearn import datasets
from sklearn.cluster import AgglomerativeClustering
from sklearn.datasets import make_blobs
from sklearn.metrics import adjusted_rand_score
from sklearn.utils.estimator_checks import parametrize_with_checks

from sktree.tree import UnsupervisedDecisionTree, UnsupervisedObliqueDecisionTree

CLUSTER_CRITERIONS = ("twomeans", "fastbic")
REG_CRITERIONS = ("squared_error", "absolute_error", "friedman_mse", "poisson")

TREE_CLUSTERS = {
    "UnsupervisedDecisionTree": UnsupervisedDecisionTree,
    "UnsupervisedObliqueDecisionTree": UnsupervisedObliqueDecisionTree,
}

X_small = np.array(
    [
        [0, 0, 4, 0, 0, 0, 1, -14, 0, -4, 0, 0, 0, 0],
        [0, 0, 5, 3, 0, -4, 0, 0, 1, -5, 0.2, 0, 4, 1],
        [-1, -1, 0, 0, -4.5, 0, 0, 2.1, 1, 0, 0, -4.5, 0, 1],
        [-1, -1, 0, -1.2, 0, 0, 0, 0, 0, 0, 0.2, 0, 0, 1],
        [-1, -1, 0, 0, 0, 0, 0, 3, 0, 0, 0, 0, 0, 1],
        [-1, -2, 0, 4, -3, 10, 4, 0, -3.2, 0, 4, 3, -4, 1],
        [2.11, 0, -6, -0.5, 0, 11, 0, 0, -3.2, 6, 0.5, 0, -3, 1],
        [2.11, 0, -6, -0.5, 0, 11, 0, 0, -3.2, 6, 0, 0, -2, 1],
        [2.11, 8, -6, -0.5, 0, 11, 0, 0, -3.2, 6, 0, 0, -2, 1],
        [2.11, 8, -6, -0.5, 0, 11, 0, 0, -3.2, 6, 0.5, 0, -1, 0],
        [2, 8, 5, 1, 0.5, -4, 10, 0, 1, -5, 3, 0, 2, 0],
        [2, 0, 1, 1, 1, -1, 1, 0, 0, -2, 3, 0, 1, 0],
        [2, 0, 1, 2, 3, -1, 10, 2, 0, -1, 1, 2, 2, 0],
        [1, 1, 0, 2, 2, -1, 1, 2, 0, -5, 1, 2, 3, 0],
        [3, 1, 0, 3, 0, -4, 10, 0, 1, -5, 3, 0, 3, 1],
        [2.11, 8, -6, -0.5, 0, 1, 0, 0, -3.2, 6, 0.5, 0, -3, 1],
        [2.11, 8, -6, -0.5, 0, 1, 0, 0, -3.2, 6, 1.5, 1, -1, -1],
        [2.11, 8, -6, -0.5, 0, 10, 0, 0, -3.2, 6, 0.5, 0, -1, -1],
        [2, 0, 5, 1, 0.5, -2, 10, 0, 1, -5, 3, 1, 0, -1],
        [2, 0, 1, 1, 1, -2, 1, 0, 0, -2, 0, 0, 0, 1],
        [2, 1, 1, 1, 2, -1, 10, 2, 0, -1, 0, 2, 1, 1],
        [1, 1, 0, 0, 1, -3, 1, 2, 0, -5, 1, 2, 1, 1],
        [3, 1, 0, 1, 0, -4, 1, 0, 1, -2, 0, 0, 1, 0],
    ]
)

y_small = [1, 1, 0, 0, 0, 0, 1, 1, 1, 1, 1, 1, 0, 0, 0, 1, 0, 0, 1, 0, 0, 0, 0]
y_small_reg = [
    1.0,
    2.1,
    1.2,
    0.05,
    10,
    2.4,
    3.1,
    1.01,
    0.01,
    2.98,
    3.1,
    1.1,
    0.0,
    1.2,
    2,
    11,
    0,
    0,
    4.5,
    0.201,
    1.06,
    0.9,
    0,
]


# also load the iris dataset
# and randomly permute it
iris = datasets.load_iris()
rng = np.random.RandomState(1)
perm = rng.permutation(iris.target.size)
iris.data = iris.data[perm]
iris.target = iris.target[perm]

# also load the diabetes dataset
# and randomly permute it
diabetes = datasets.load_diabetes()
perm = rng.permutation(diabetes.target.size)
diabetes.data = diabetes.data[perm]
diabetes.target = diabetes.target[perm]

# load digits dataset and randomly permute it
digits = datasets.load_digits()
perm = rng.permutation(digits.target.size)
digits.data = digits.data[perm]
digits.target = digits.target[perm]


@parametrize_with_checks(
    [
        UnsupervisedDecisionTree(random_state=12),
        UnsupervisedObliqueDecisionTree(random_state=12),
    ]
)
def test_sklearn_compatible_transformer(estimator, check):
    if check.func.__name__ in [
        # Cannot apply agglomerative clustering on < 2 samples
        "check_methods_subset_invariance",
        # clustering accuracy is poor when using TwoMeans on 1 single tree
        "check_clustering",
        # sample weights do not necessarily imply a sample is not used in clustering
        "check_sample_weights_invariance",
        # sample order is not preserved in predict
        "check_methods_sample_order_invariance",
    ]:
        pytest.skip()
    check(estimator)


@pytest.mark.parametrize("name,Tree", TREE_CLUSTERS.items())
@pytest.mark.parametrize("criterion", CLUSTER_CRITERIONS)
def test_check_simulation(name, Tree, criterion):
    """Test axis-aligned Gaussian blobs."""
    n_samples = 100
    n_classes = 2
    X, y = make_blobs(n_samples=n_samples, centers=n_classes, n_features=6, random_state=1234)

    est = Tree(criterion=criterion, min_samples_split=5, random_state=1234)
    est.fit(X)
    sim_mat = est.compute_similarity_matrix(X)

    # there is quite a bit of variance in the performance at the tree level
    if criterion == "twomeans":
        if "oblique" in name.lower():
            expected_score = 0.02
        else:
            expected_score = 0.3
    elif criterion in ("fastbic", "fasterbic"):
        if "oblique" in name.lower():
            expected_score = 0.005
        else:
            expected_score = 0.4

    # all ones along the diagonal
    assert np.array_equal(sim_mat.diagonal(), np.ones(n_samples))

    cluster = AgglomerativeClustering(n_clusters=n_classes).fit(sim_mat)
    predict_labels = cluster.fit_predict(sim_mat)
    score = adjusted_rand_score(y, predict_labels)

    # a single decision tree does not fit well, but should still have a positive score
    assert score >= expected_score, "Blobs failed with {0}, criterion = {1} and score = {2}".format(
        name, criterion, score
    )


@pytest.mark.parametrize("name,Tree", TREE_CLUSTERS.items())
@pytest.mark.parametrize("criterion", CLUSTER_CRITERIONS)
def test_check_rotated_blobs(name, Tree, criterion):
    """Test rotated axis-aligned Gaussian blobs, which should make oblique trees perform better."""
    n_samples = 100
    n_classes = 2
    X, y = make_blobs(n_samples=n_samples, centers=n_classes, n_features=6, random_state=1234)

    # apply rotation matrix to X

    est = Tree(criterion=criterion, min_samples_split=5, random_state=1234)
    est.fit(X)
    sim_mat = est.compute_similarity_matrix(X)

    # there is quite a bit of variance in the performance at the tree level
    if criterion == "twomeans":
        if "oblique" in name.lower():
            expected_score = 0.02
        else:
            expected_score = 0.3
    elif criterion in ("fastbic", "fasterbic"):
        if "oblique" in name.lower():
            expected_score = 0.005
        else:
            expected_score = 0.4

    # all ones along the diagonal
    assert np.array_equal(sim_mat.diagonal(), np.ones(n_samples))

    cluster = AgglomerativeClustering(n_clusters=n_classes).fit(sim_mat)
    predict_labels = cluster.fit_predict(sim_mat)
    score = adjusted_rand_score(y, predict_labels)

    # a single decision tree does not fit well, but should still have a positive score
    assert score >= expected_score, "Blobs failed with {0}, criterion = {1} and score = {2}".format(
        name, criterion, score
    )


@pytest.mark.parametrize("name,Tree", TREE_CLUSTERS.items())
@pytest.mark.parametrize("criterion", CLUSTER_CRITERIONS)
def test_check_iris(name, Tree, criterion):
    # Check consistency on dataset iris.
    n_classes = len(np.unique(iris.target))
<<<<<<< HEAD

    est = Tree(
        criterion=criterion, min_samples_split=np.sqrt(len(iris)).astype(int), random_state=12345
    )
=======
    est = Tree(criterion=criterion, random_state=123)
>>>>>>> 9a325aee
    est.fit(iris.data, iris.target)
    sim_mat = est.compute_similarity_matrix(iris.data)

    # there is quite a bit of variance in the performance at the tree level
    if criterion == "twomeans":
        if "oblique" in name.lower():
            expected_score = 0.12
        else:
            expected_score = 0.01
    elif criterion in ("fastbic", "fasterbic"):
        if "oblique" in name.lower():
            expected_score = 0.005
        else:
            expected_score = 0.15

    cluster = AgglomerativeClustering(n_clusters=n_classes).fit(sim_mat)
    predict_labels = cluster.fit_predict(sim_mat)
    score = adjusted_rand_score(iris.target, predict_labels)

    # Two-means and fastBIC criterions doesn't perform well
    assert score > expected_score, "Iris failed with {0}, criterion = {1} and score = {2}".format(
        name, criterion, score
    )


@pytest.mark.skip()
def test_fasterbic_vs_fastbic_on_iris():
    fastbic_tree = UnsupervisedDecisionTree(criterion="fastbic", random_state=1)
    fasterbic_tree = UnsupervisedDecisionTree(criterion="fasterbic", random_state=0)

    n_classes = len(np.unique(iris.target))
    fastbic_tree.fit(iris.data, iris.target)
    fasterbic_tree.fit(iris.data, iris.target)

    sim_mat = fastbic_tree.compute_similarity_matrix(iris.data)
    cluster = AgglomerativeClustering(n_clusters=n_classes).fit(sim_mat)
    predict_labels = cluster.fit_predict(sim_mat)
    fastbic_score = adjusted_rand_score(iris.target, predict_labels)

    sim_mat = fasterbic_tree.compute_similarity_matrix(iris.data)
    cluster = AgglomerativeClustering(n_clusters=n_classes).fit(sim_mat)
    predict_labels = cluster.fit_predict(sim_mat)
    fasterbic_score = adjusted_rand_score(iris.target, predict_labels)

    print(fastbic_score, fasterbic_score)
    assert False
    # assert_array_equal(fastbic_tree.compute_similarity_matrix(iris.data),
    #       fasterbic_tree.compute_similarity_matrix(iris.data))<|MERGE_RESOLUTION|>--- conflicted
+++ resolved
@@ -196,14 +196,10 @@
 def test_check_iris(name, Tree, criterion):
     # Check consistency on dataset iris.
     n_classes = len(np.unique(iris.target))
-<<<<<<< HEAD
-
     est = Tree(
         criterion=criterion, min_samples_split=np.sqrt(len(iris)).astype(int), random_state=12345
     )
-=======
-    est = Tree(criterion=criterion, random_state=123)
->>>>>>> 9a325aee
+
     est.fit(iris.data, iris.target)
     sim_mat = est.compute_similarity_matrix(iris.data)
 
