# distutils: language=c++
# cython: cdivision=True
# cython: language_level=3
# cython: boundscheck=False
# cython: wraparound=False
<<<<<<< HEAD
# cython: initializedcheck=False
=======
>>>>>>> 32162e48

import numpy as np

cimport numpy as cnp

cnp.import_array()


cpdef unravel_index(
    SIZE_t index,
    cnp.ndarray[SIZE_t, ndim=1] shape
):
    """Converts a flat index or array of flat indices into a tuple of coordinate arrays.

    Purely used for testing purposes.

    Parameters
    ----------
    index : SIZE_t
        A flat index.
    shape : numpy.ndarray[SIZE_t, ndim=1]
        The shape of the array into which the flat indices should be converted.

    Returns
    -------
    numpy.ndarray[SIZE_t, ndim=1]
        A coordinate array having the same shape as the input `shape`.
    """
    index = np.intp(index)
    shape = np.array(shape)
    coords = np.empty(shape.shape[0], dtype=np.intp)
    unravel_index_cython(index, shape, coords)
    return coords


cpdef ravel_multi_index(SIZE_t[:] coords, SIZE_t[:] shape):
    """Converts a tuple of coordinate arrays into a flat index.

    Purely used for testing purposes.

    Parameters
    ----------
    coords : numpy.ndarray[SIZE_t, ndim=1]
        An array of coordinate arrays to be converted.
    shape : numpy.ndarray[SIZE_t, ndim=1]
        The shape of the array into which the coordinates should be converted.

    Returns
    -------
    SIZE_t
        The resulting flat index.

    Raises
    ------
    ValueError
        If the input `coords` have invalid indices.
    """
    return ravel_multi_index_cython(coords, shape)


cdef void unravel_index_cython(SIZE_t index, const SIZE_t[:] shape, SIZE_t[:] coords) noexcept nogil:
    """Converts a flat index into a tuple of coordinate arrays.

    Parameters
    ----------
    index : SIZE_t
        The flat index to be converted.
    shape : numpy.ndarray[SIZE_t, ndim=1]
        The shape of the array into which the flat index should be converted.
    coords : numpy.ndarray[SIZE_t, ndim=1]
        A preinitialized memoryview array of coordinate arrays to be converted.

    Returns
    -------
    numpy.ndarray[SIZE_t, ndim=1]
        An array of coordinate arrays, with each coordinate array having the same shape as the input `shape`.
    """
    cdef SIZE_t ndim = shape.shape[0]
    cdef SIZE_t j, size

    for j in range(ndim - 1, -1, -1):
        size = shape[j]
        coords[j] = index % size
        index //= size


cdef SIZE_t ravel_multi_index_cython(SIZE_t[:] coords, SIZE_t[:] shape) noexcept nogil:
    """Converts a tuple of coordinate arrays into a flat index.

    Parameters
    ----------
    coords : numpy.ndarray[SIZE_t, ndim=1]
        An array of coordinate arrays to be converted.
    shape : numpy.ndarray[SIZE_t, ndim=1]
        The shape of the array into which the coordinates should be converted.

    Returns
    -------
    SIZE_t
        The resulting flat index.

    Raises
    ------
    ValueError
        If the input `coords` have invalid indices.
    """
    cdef SIZE_t i, ndim
    cdef SIZE_t flat_index, index

    ndim = len(shape)

    # Compute flat index
    flat_index = 0
    for i in range(ndim):
        index = coords[i]
        # if index < 0 or index >= shape[i]:
        #     raise ValueError("Invalid index")
        flat_index += index
        if i < ndim - 1:
            flat_index *= shape[i + 1]

    return flat_index<|MERGE_RESOLUTION|>--- conflicted
+++ resolved
@@ -3,10 +3,6 @@
 # cython: language_level=3
 # cython: boundscheck=False
 # cython: wraparound=False
-<<<<<<< HEAD
-# cython: initializedcheck=False
-=======
->>>>>>> 32162e48
 
 import numpy as np
 
