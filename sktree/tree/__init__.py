from ._classes import (
    KernelDecisionTreeClassifier,
    ObliqueDecisionTreeClassifier,
    ObliqueDecisionTreeRegressor,
    PatchObliqueDecisionTreeClassifier,
    PatchObliqueDecisionTreeRegressor,
    UnsupervisedDecisionTree,
    UnsupervisedObliqueDecisionTree,
)

__all__ = [
    "UnsupervisedDecisionTree",
    "UnsupervisedObliqueDecisionTree",
    "ObliqueDecisionTreeClassifier",
    "ObliqueDecisionTreeRegressor",
    "PatchObliqueDecisionTreeClassifier",
<<<<<<< HEAD
    "KernelDecisionTreeClassifier",
=======
    "PatchObliqueDecisionTreeRegressor",
>>>>>>> 32162e48
]<|MERGE_RESOLUTION|>--- conflicted
+++ resolved
@@ -14,9 +14,6 @@
     "ObliqueDecisionTreeClassifier",
     "ObliqueDecisionTreeRegressor",
     "PatchObliqueDecisionTreeClassifier",
-<<<<<<< HEAD
+    "PatchObliqueDecisionTreeRegressor",
     "KernelDecisionTreeClassifier",
-=======
-    "PatchObliqueDecisionTreeRegressor",
->>>>>>> 32162e48
 ]