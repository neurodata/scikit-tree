--- conflicted
+++ resolved
@@ -447,8 +447,168 @@
                     self.feature_combinations,
                 ), self.__getstate__())
 
-<<<<<<< HEAD
-=======
+    cdef int node_split(
+        self,
+        double impurity,
+        SplitRecord* split,
+        SIZE_t* n_constant_features,
+        double lower_bound,
+        double upper_bound,
+    ) except -1 nogil:
+        """Find the best_split split on node samples[start:end]
+        Returns -1 in case of failure to allocate memory (and raise MemoryError)
+        or 0 otherwise.
+        """
+        # typecast the pointer to an ObliqueSplitRecord
+        cdef ObliqueSplitRecord* oblique_split = <ObliqueSplitRecord*>(split)
+
+        # use index sample array to allow quick re-ordering of samples
+        cdef SIZE_t[::1] samples = self.samples
+        cdef SIZE_t start = self.start
+        cdef SIZE_t end = self.end
+        cdef SIZE_t n_known_constants = n_constant_features[0]
+
+        # The number of sampled feature values (i.e. mtry)
+        cdef SIZE_t n_visited_features = 0
+
+        # pointer array to store feature values to split on
+        cdef DTYPE_t[::1] feature_values = self.feature_values
+        cdef SIZE_t max_features = self.max_features
+        cdef SIZE_t min_samples_leaf = self.min_samples_leaf
+
+        # keep track of split record for current_split node and the best_split split
+        # found among the sampled projection vectors
+        cdef ObliqueSplitRecord best_split, current_split
+        cdef double current_proxy_improvement = -INFINITY
+        cdef double best_proxy_improvement = -INFINITY
+
+        cdef SIZE_t p       # index over computed features and start/end
+        cdef SIZE_t partition_end
+        cdef DTYPE_t temp_d         # to compute a projection feature value
+
+        # instantiate the split records
+        _init_split(&best_split, end)
+
+        # Sample the projection matrix
+        self.sample_proj_mat(self.proj_mat_weights, self.proj_mat_indices, n_known_constants)
+
+        # Note: Compared to axis-aligned sampling, we do not keep track of "constant" features
+        # values that are drawn and enforce that we continue drawing features even if
+        # we go over the `max_features` mtry. This implicitly assumes that if we sample a new
+        # projection vector, the probability of sampling a constant feature projection is relatively low.
+        while (self.n_features > n_known_constants and  # Stop early if remaining features
+                                                        # are constant, or
+                                                        # if we have reached max_features mtry
+               n_visited_features < max_features):
+
+            if self.proj_mat_weights[n_visited_features].empty() or self.proj_mat_indices[n_visited_features].empty():
+                # increment the mtry
+                n_visited_features += 1
+                continue
+
+            # XXX: 'feature' is not actually used in oblique split records
+            # Just indicates which split was sampled
+            current_split.feature = n_visited_features
+            current_split.proj_vec_weights = &self.proj_mat_weights[n_visited_features]
+            current_split.proj_vec_indices = &self.proj_mat_indices[n_visited_features]
+
+            # Compute linear combination of features
+            self.compute_features_over_samples(
+                start,
+                end,
+                samples,
+                feature_values,
+                &self.proj_mat_weights[n_visited_features],
+                &self.proj_mat_indices[n_visited_features],
+                &n_known_constants
+            )
+
+            # Sort the samples
+            sort(&feature_values[start], &samples[start], end - start)
+
+            # increment the mtry
+            n_visited_features += 1
+            
+            # Evaluate all splits
+            self.criterion.reset()
+            p = start
+            while p < end:
+                while (p + 1 < end and feature_values[p + 1] <= feature_values[p] + FEATURE_THRESHOLD):
+                    p += 1
+
+                p += 1
+
+                if p < end:
+                    current_split.pos = p
+
+                    # Reject if min_samples_leaf is not guaranteed
+                    if (((current_split.pos - start) < min_samples_leaf) or
+                            ((end - current_split.pos) < min_samples_leaf)):
+                        continue
+
+                    self.criterion.update(current_split.pos)
+                    # Reject if min_weight_leaf is not satisfied
+                    if self.check_postsplit_conditions() == 1:
+                        continue
+
+                    current_proxy_improvement = \
+                        self.criterion.proxy_impurity_improvement()
+
+                    if current_proxy_improvement > best_proxy_improvement:
+                        best_proxy_improvement = current_proxy_improvement
+                        # sum of halves is used to avoid infinite value
+                        current_split.threshold = feature_values[p - 1] / 2.0 + feature_values[p] / 2.0
+
+                        if (
+                            (current_split.threshold == feature_values[p]) or
+                            (current_split.threshold == INFINITY) or
+                            (current_split.threshold == -INFINITY)
+                        ):
+                            current_split.threshold = feature_values[p - 1]
+
+                        best_split = current_split  # copy
+
+        # Reorganize into samples[start:best_split.pos] + samples[best_split.pos:end]
+        if best_split.pos < end:
+            partition_end = end
+            p = start
+
+            while p < partition_end:
+                # Account for projection vector
+                temp_d = 0.0
+                for j in range(best_split.proj_vec_indices.size()):
+                    temp_d += self.X[samples[p], deref(best_split.proj_vec_indices)[j]] *\
+                                deref(best_split.proj_vec_weights)[j]
+
+                if temp_d <= best_split.threshold:
+                    p += 1
+
+                else:
+                    partition_end -= 1
+                    samples[p], samples[partition_end] = \
+                        samples[partition_end], samples[p]
+
+            self.criterion.reset()
+            self.criterion.update(best_split.pos)
+            self.criterion.children_impurity(&best_split.impurity_left,
+                                             &best_split.impurity_right)
+            best_split.improvement = self.criterion.impurity_improvement(
+                impurity, best_split.impurity_left, best_split.impurity_right)
+
+        # keep track of the known constants at each depth of the tree
+        n_constant_features[0] = n_known_constants
+
+        # Return values
+        deref(oblique_split).proj_vec_indices = best_split.proj_vec_indices
+        deref(oblique_split).proj_vec_weights = best_split.proj_vec_weights
+        deref(oblique_split).feature = best_split.feature
+        deref(oblique_split).pos = best_split.pos
+        deref(oblique_split).threshold = best_split.threshold
+        deref(oblique_split).improvement = best_split.improvement
+        deref(oblique_split).impurity_left = best_split.impurity_left
+        deref(oblique_split).impurity_right = best_split.impurity_right
+        return 0
+
 cdef class RandomObliqueSplitter(ObliqueSplitter):
     def __reduce__(self):
         """Enable pickling the splitter."""
@@ -510,7 +670,6 @@
         return partition_end
 
     # overwrite the node_split method with random threshold selection
->>>>>>> 8770f557
     cdef int node_split(
         self,
         double impurity,
@@ -527,30 +686,21 @@
         # typecast the pointer to an ObliqueSplitRecord
         cdef ObliqueSplitRecord* oblique_split = <ObliqueSplitRecord*>(split)
 
-        # Draw random splits and pick the best_split
+        # use index sample array to allow quick re-ordering of samples
         cdef SIZE_t[::1] samples = self.samples
         cdef SIZE_t start = self.start
         cdef SIZE_t end = self.end
-<<<<<<< HEAD
-
-        # cdef SIZE_t[::1] constant_features = self.constant_features
-        # cdef SIZE_t const_col_idx
         cdef SIZE_t n_known_constants = n_constant_features[0]
 
         # The number of sampled feature values (i.e. mtry)
         cdef SIZE_t n_visited_features = 0
-=======
         cdef UINT32_t* random_state = &self.rand_r_state
->>>>>>> 8770f557
 
         # pointer array to store feature values to split on
         cdef DTYPE_t[::1] feature_values = self.feature_values
         cdef SIZE_t max_features = self.max_features
         cdef SIZE_t min_samples_leaf = self.min_samples_leaf
-<<<<<<< HEAD
-=======
         cdef double min_weight_leaf = self.min_weight_leaf
->>>>>>> 8770f557
 
         # keep track of split record for current_split node and the best_split split
         # found among the sampled projection vectors
@@ -558,38 +708,17 @@
         cdef double current_proxy_improvement = -INFINITY
         cdef double best_proxy_improvement = -INFINITY
 
-<<<<<<< HEAD
-        cdef SIZE_t p       # index over computed features and start/end
-        cdef SIZE_t partition_end
-        cdef DTYPE_t temp_d         # to compute a projection feature value
-=======
         cdef SIZE_t p
-        cdef SIZE_t feat_i
         cdef SIZE_t partition_end
         cdef DTYPE_t temp_d         # to compute a projection feature value
         cdef DTYPE_t min_feature_value
         cdef DTYPE_t max_feature_value
 
-        # Number of features discovered to be constant during the split search
-        # cdef SIZE_t n_found_constants = 0
-        # cdef SIZE_t n_known_constants = n_constant_features[0]
-        # n_total_constants = n_known_constants + n_found_constants
-        # cdef SIZE_t n_total_constants = n_known_constants
-        cdef SIZE_t n_visited_features = 0
->>>>>>> 8770f557
-
         # instantiate the split records
         _init_split(&best_split, end)
 
         # Sample the projection matrix
-<<<<<<< HEAD
-        # self.sample_proj_mat(self.proj_mat_weights, self.proj_mat_indices, n_known_constants)
-
-        # For every vector in the projection matrix
-        # for feat_i in range(max_features):
-        #     # Projection vector has no nonzeros
-        #     if self.proj_mat_weights[feat_i].empty():
-        #         continue
+        self.sample_proj_mat(self.proj_mat_weights, self.proj_mat_indices, n_known_constants)
 
         # Note: Compared to axis-aligned sampling, we do not keep track of "constant" features
         # values that are drawn and enforce that we continue drawing features even if
@@ -600,112 +729,36 @@
                                                         # if we have reached max_features mtry
                n_visited_features < max_features):
 
-            # if self.proj_mat_weights[n_visited_features].empty() or self.proj_mat_indices[n_visited_features].empty():
-            #     # increment the mtry
-            #     n_visited_features += 1
-            #     continue
+            if self.proj_mat_weights[n_visited_features].empty() or self.proj_mat_indices[n_visited_features].empty():
+                # increment the mtry
+                n_visited_features += 1
+                continue
 
             # sample a projection vector for the current mtry
-            self.sample_proj_vector(self.proj_mat_weights, self.proj_mat_indices, n_known_constants, n_visited_features)
-
+            # self.sample_proj_vector(self.proj_mat_weights, self.proj_mat_indices, n_known_constants, n_visited_features)
             # XXX: 'feature' is not actually used in oblique split records
             # Just indicates which split was sampled
             current_split.feature = n_visited_features
             current_split.proj_vec_weights = &self.proj_mat_weights[n_visited_features]
             current_split.proj_vec_indices = &self.proj_mat_indices[n_visited_features]
 
-            # Compute linear combination of features and then
-            # sort samples according to the feature values.
-=======
-        self.sample_proj_mat(self.proj_mat_weights, self.proj_mat_indices)
-
-        # For every vector in the projection matrix
-        for feat_i in range(max_features):
-            # Break if already reached max_features
-            if n_visited_features >= max_features:
-                break
-            # Skip features known to be constant
-            # if feat_i < n_total_constants:
-            #     continue
-            # Projection vector has no nonzeros
-            if self.proj_mat_weights[feat_i].empty():
-                continue
-
-            # XXX: 'feature' is not actually used in oblique split records
-            # Just indicates which split was sampled
-            current_split.feature = feat_i
-            current_split.proj_vec_weights = &self.proj_mat_weights[feat_i]
-            current_split.proj_vec_indices = &self.proj_mat_indices[feat_i]
-
             # Compute linear combination of features
->>>>>>> 8770f557
             self.compute_features_over_samples(
                 start,
                 end,
                 samples,
                 feature_values,
-<<<<<<< HEAD
                 &self.proj_mat_weights[n_visited_features],
                 &self.proj_mat_indices[n_visited_features],
                 &n_known_constants
             )
 
-            # Sort the samples
-            sort(&feature_values[start], &samples[start], end - start)
-
-            # Evaluate all splits
-            self.criterion.reset()
-            p = start
-            while p < end:
-                while (p + 1 < end and feature_values[p + 1] <= feature_values[p] + FEATURE_THRESHOLD):
-                    p += 1
-
-                p += 1
-
-                if p < end:
-                    current_split.pos = p
-
-                    # Reject if min_samples_leaf is not guaranteed
-                    if (((current_split.pos - start) < min_samples_leaf) or
-                            ((end - current_split.pos) < min_samples_leaf)):
-                        continue
-
-                    self.criterion.update(current_split.pos)
-                    # Reject if min_weight_leaf is not satisfied
-                    if self.check_postsplit_conditions() == 1:
-                        continue
-
-                    current_proxy_improvement = \
-                        self.criterion.proxy_impurity_improvement()
-
-                    if current_proxy_improvement > best_proxy_improvement:
-                        best_proxy_improvement = current_proxy_improvement
-                        # sum of halves is used to avoid infinite value
-                        current_split.threshold = feature_values[p - 1] / 2.0 + feature_values[p] / 2.0
-
-                        if (
-                            (current_split.threshold == feature_values[p]) or
-                            (current_split.threshold == INFINITY) or
-                            (current_split.threshold == -INFINITY)
-                        ):
-                            current_split.threshold = feature_values[p - 1]
-
-                        best_split = current_split  # copy
-
-            # increment the mtry
-=======
-                &self.proj_mat_weights[feat_i],
-                &self.proj_mat_indices[feat_i]
-            )
+            # increment the count after all data structures that require this index
+            # are accessed and used
+            n_visited_features += 1
 
             # find min, max of the feature_values
             self.find_min_max(feature_values, &min_feature_value, &max_feature_value)
-
-            # XXX: Add logic to keep track of constant features if they exist
-            # if max_feature_value <= min_feature_value + FEATURE_THRESHOLD:
-            #     n_found_constants += 1
-            #     n_total_constants += 1
-            #     continue
 
             # Draw a random threshold
             current_split.threshold = rand_uniform(
@@ -740,9 +793,6 @@
                 best_proxy_improvement = current_proxy_improvement
                 best_split = current_split  # copy
 
->>>>>>> 8770f557
-            n_visited_features += 1
-
         # Reorganize into samples[start:best_split.pos] + samples[best_split.pos:end]
         if best_split.pos < end:
             partition_end = end
@@ -770,12 +820,9 @@
             best_split.improvement = self.criterion.impurity_improvement(
                 impurity, best_split.impurity_left, best_split.impurity_right)
 
-<<<<<<< HEAD
         # keep track of the known constants at each depth of the tree
         n_constant_features[0] = n_known_constants
 
-=======
->>>>>>> 8770f557
         # Return values
         deref(oblique_split).proj_vec_indices = best_split.proj_vec_indices
         deref(oblique_split).proj_vec_weights = best_split.proj_vec_weights
@@ -785,129 +832,4 @@
         deref(oblique_split).improvement = best_split.improvement
         deref(oblique_split).impurity_left = best_split.impurity_left
         deref(oblique_split).impurity_right = best_split.impurity_right
-<<<<<<< HEAD
-        return 0
-
-    cdef void compute_features_over_samples(
-        self,
-        SIZE_t start,
-        SIZE_t end,
-        const SIZE_t[:] samples,
-        DTYPE_t[:] feature_values,
-        vector[DTYPE_t]* proj_vec_weights,  # weights of the vector (max_features,)
-        vector[SIZE_t]* proj_vec_indices,   # indices of the features (max_features,)
-        SIZE_t* n_known_constants
-    ) noexcept nogil:
-        """Compute the feature values for the samples[start:end] range.
-
-        Returns -1 in case of failure to allocate memory (and raise MemoryError)
-        or 0 otherwise.
-        """
-        cdef SIZE_t idx, jdx
-        cdef SIZE_t col_idx
-        cdef DTYPE_t col_weight
-
-        # Compute linear combination of features and then
-        # sort samples according to the feature values.
-        for jdx in range(0, proj_vec_indices.size()):
-            col_idx = deref(proj_vec_indices)[jdx]
-            col_weight = deref(proj_vec_weights)[jdx]
-
-            for idx in range(start, end):
-                # initialize the feature value to 0
-                if jdx == 0:
-                    feature_values[idx] = 0.0
-                feature_values[idx] += self.X[samples[idx], col_idx] * col_weight
-
-                # keep track of the min/max of X[samples[:], col_idx]
-                if (self.X[samples[idx], col_idx] < self.min_val_map[col_idx] or
-                        self.min_val_map.find(col_idx) == self.min_val_map.end()):
-                    self.min_val_map[col_idx] = self.X[samples[idx], col_idx]
-                if (self.X[samples[idx], col_idx] > self.max_val_map[col_idx] or
-                        self.max_val_map.find(col_idx) == self.max_val_map.end()):
-                    self.max_val_map[col_idx] = self.X[samples[idx], col_idx]
-
-            if self.max_val_map[col_idx] <= self.min_val_map[col_idx] + FEATURE_THRESHOLD:
-                self.constant_features[col_idx] = 1
-
-                # move features pointer around to make sure we keep track of the constant features
-                self.features[col_idx], self.features[n_known_constants[0]] = \
-                    self.features[n_known_constants[0]], self.features[col_idx]
-
-                # increment the number of known constants
-                n_known_constants[0] += 1
-
-    cdef void sample_proj_vector(
-        self,
-        vector[vector[DTYPE_t]]& proj_mat_weights,
-        vector[vector[SIZE_t]]& proj_mat_indices,
-        SIZE_t n_known_constants,
-        SIZE_t mtry,
-    ) noexcept nogil:
-        """Sample oblique projection matrix.
-        Randomly sample features to put in randomly sampled projection vectors
-        weight = 1 or -1 with probability 0.5.
-        Note: vectors are passed by value, so & is needed to pass by reference.
-        Parameters
-        ----------
-        proj_mat_weights : vector of vectors reference
-            The memory address of projection matrix non-zero weights.
-        proj_mat_indices : vector of vectors reference
-            The memory address of projection matrix non-zero indices.
-        n_known_constants : SIZE_t
-            The number of known constants.
-        Notes
-        -----
-        Note that grid_size must be larger than or equal to n_non_zeros because
-        it is assumed ``feature_combinations`` is forced to be smaller than
-        ``n_features`` before instantiating an oblique splitter.
-        """
-        cdef UINT32_t* random_state = &self.rand_r_state
-        cdef SIZE_t i, feat_i, proj_i
-        cdef DTYPE_t weight
-        cdef size_t max_tries = 0
-
-        # define a hash of vector of ints
-        cdef size_t hash_val
-
-        # define the number of indices to sample as between the two integers
-        cdef double prob_threshold = self.feature_combinations - self.floor_feature_combinations
-        cdef double prob = rand_uniform(0.0, 1.0, random_state)
-        cdef size_t num_indices_to_sample = <size_t>self.floor_feature_combinations if prob > prob_threshold else <size_t>self.floor_feature_combinations + 1
-
-        # define buffer to assign indices
-        cdef vector[SIZE_t] proj_indices = vector[SIZE_t](num_indices_to_sample)
-        cdef vector[DTYPE_t] proj_weights = vector[DTYPE_t](num_indices_to_sample)
-
-        # while max_tries < MAX_SAMPLES_PER_PROJECTION + 1:
-        #     max_tries += 1
-
-        for i in range(num_indices_to_sample):
-            # proj_i = rand_int(0, self.max_features, random_state)
-            feat_i = rand_int(0, self.n_features - n_known_constants, random_state)
-            weight = 1 if (rand_int(0, 2, random_state) == 1) else -1
-
-            # get the actual column index from the non-constant columns
-            col_idx = self.features[feat_i + n_known_constants]
-
-            proj_indices.push_back(col_idx)
-            proj_weights.push_back(weight)
-
-            # compute the hash-value on the sorted projection indices
-            # stdsort(proj_indices.begin(), proj_indices.end())
-            # hash_val = vector_hash(proj_indices)
-
-            # if the hash value is not found, then we have not sampled it yet
-            # if self.proj_vec_hash.find(hash_val) != self.proj_vec_hash.end():
-            #     continue
-
-            # store the sampled projection vector
-        # for i in range(num_indices_to_sample):
-            proj_mat_indices[mtry].push_back(col_idx)
-            proj_mat_weights[mtry].push_back(weight)
-
-        # store the hash value into our projection-matrix hashmap
-        # self.proj_vec_hash[hash_val] = True
-=======
-        return 0
->>>>>>> 8770f557
+        return 0