# distutils: language=c++
# cython: language_level=3
# cython: boundscheck=False
# cython: wraparound=False
<<<<<<< HEAD
# cython: initializedcheck=False
=======
>>>>>>> 32162e48

import numpy as np

cimport numpy as cnp

cnp.import_array()

from cython.operator cimport dereference as deref
from libcpp.vector cimport vector
from sklearn.tree._utils cimport rand_int
from sklearn_fork.tree._criterion cimport Criterion


cdef double INFINITY = np.inf

# Mitigate precision differences between 32 bit and 64 bit
cdef DTYPE_t FEATURE_THRESHOLD = 1e-7

# Constant to switch between algorithm non zero value extract algorithm
# in SparseSplitter
cdef DTYPE_t EXTRACT_NNZ_SWITCH = 0.1


cdef inline void _init_split(ObliqueSplitRecord* self, SIZE_t start_pos) noexcept nogil:
    self.impurity_left = INFINITY
    self.impurity_right = INFINITY
    self.pos = start_pos
    self.feature = 0
    self.threshold = 0.
    self.improvement = -INFINITY

cdef class BaseObliqueSplitter(Splitter):
    """Abstract oblique splitter class.

    Splitters are called by tree builders to find the best_split splits on
    both sparse and dense data, one split at a time.
    """
    def __cinit__(
        self,
        Criterion criterion,
        SIZE_t max_features,
        SIZE_t min_samples_leaf,
        double min_weight_leaf,
        object random_state,
        *argv
    ):
        """
        Parameters
        ----------
        criterion : Criterion
            The criterion to measure the quality of a split.

        max_features : SIZE_t
            The maximal number of randomly selected features which can be
            considered for a split.

        min_samples_leaf : SIZE_t
            The minimal number of samples each leaf can have, where splits
            which would result in having less samples in a leaf are not
            considered.

        min_weight_leaf : double
            The minimal weight each leaf can have, where the weight is the sum
            of the weights of each sample in it.

        random_state : object
            The user inputted random state to be used for pseudo-randomness
        """
        self.criterion = criterion

        self.n_samples = 0
        self.n_features = 0

        # Max features = output dimensionality of projection vectors
        self.max_features = max_features
        self.min_samples_leaf = min_samples_leaf
        self.min_weight_leaf = min_weight_leaf
        self.random_state = random_state

        # Sparse max_features x n_features projection matrix
        self.proj_mat_weights = vector[vector[DTYPE_t]](self.max_features)
        self.proj_mat_indices = vector[vector[SIZE_t]](self.max_features)

    def __getstate__(self):
        return {}

    def __setstate__(self, d):
        pass

    cdef int node_reset(self, SIZE_t start, SIZE_t end,
                        double* weighted_n_node_samples) except -1 nogil:
        """Reset splitter on node samples[start:end].

        Returns -1 in case of failure to allocate memory (and raise MemoryError)
        or 0 otherwise.

        Parameters
        ----------
        start : SIZE_t
            The index of the first sample to consider
        end : SIZE_t
            The index of the last sample to consider
        weighted_n_node_samples : ndarray, dtype=double pointer
            The total weight of those samples
        """

        self.start = start
        self.end = end

        self.criterion.init(self.y,
                            self.sample_weight,
                            self.weighted_n_samples,
                            self.samples)
        self.criterion.set_sample_pointers(start, end)

        weighted_n_node_samples[0] = self.criterion.weighted_n_node_samples

        # Clear all projection vectors
        for i in range(self.max_features):
            self.proj_mat_weights[i].clear()
            self.proj_mat_indices[i].clear()
        return 0

    cdef void sample_proj_mat(
        self,
        vector[vector[DTYPE_t]]& proj_mat_weights,
        vector[vector[SIZE_t]]& proj_mat_indices
    ) noexcept nogil:
        """ Sample the projection vector.

        This is a placeholder method.
        """
        pass

    cdef int pointer_size(self) noexcept nogil:
        """Get size of a pointer to record for ObliqueSplitter."""

        return sizeof(ObliqueSplitRecord)

    cdef void compute_features_over_samples(
        self,
        SIZE_t start,
        SIZE_t end,
        const SIZE_t[:] samples,
        DTYPE_t[:] feature_values,
        vector[DTYPE_t]* proj_vec_weights,  # weights of the vector (max_features,)
        vector[SIZE_t]* proj_vec_indices    # indices of the features (max_features,)
    ) noexcept nogil:
        """Compute the feature values for the samples[start:end] range.

        Returns -1 in case of failure to allocate memory (and raise MemoryError)
        or 0 otherwise.
        """
        cdef SIZE_t idx, jdx

        # Compute linear combination of features and then
        # sort samples according to the feature values.
        for idx in range(start, end):
            # initialize the feature value to 0
            feature_values[idx] = 0.0
            for jdx in range(0, proj_vec_indices.size()):
                feature_values[idx] += self.X[
                    samples[idx], deref(proj_vec_indices)[jdx]
                ] * deref(proj_vec_weights)[jdx]

    cdef int node_split(
        self,
        double impurity,
        SplitRecord* split,
        SIZE_t* n_constant_features
    ) except -1 nogil:
        """Find the best_split split on node samples[start:end]

        Returns -1 in case of failure to allocate memory (and raise MemoryError)
        or 0 otherwise.
        """
        # typecast the pointer to an ObliqueSplitRecord
        cdef ObliqueSplitRecord* oblique_split = <ObliqueSplitRecord*>(split)

        # Draw random splits and pick the best_split
        cdef SIZE_t[::1] samples = self.samples
        cdef SIZE_t start = self.start
        cdef SIZE_t end = self.end

        # pointer array to store feature values to split on
        cdef DTYPE_t[::1]  feature_values = self.feature_values
        cdef SIZE_t max_features = self.max_features
        cdef SIZE_t min_samples_leaf = self.min_samples_leaf
        cdef double min_weight_leaf = self.min_weight_leaf

        # keep track of split record for current_split node and the best_split split
        # found among the sampled projection vectors
        cdef ObliqueSplitRecord best_split, current_split
        cdef double current_proxy_improvement = -INFINITY
        cdef double best_proxy_improvement = -INFINITY

        cdef SIZE_t feat_i, p       # index over computed features and start/end
        cdef SIZE_t partition_end
        cdef DTYPE_t temp_d         # to compute a projection feature value

        # instantiate the split records
        _init_split(&best_split, end)

        # Sample the projection matrix
        self.sample_proj_mat(self.proj_mat_weights, self.proj_mat_indices)

        # For every vector in the projection matrix
        for feat_i in range(max_features):
            # Projection vector has no nonzeros
            if self.proj_mat_weights[feat_i].empty():
                continue

            # XXX: 'feature' is not actually used in oblique split records
            # Just indicates which split was sampled
            current_split.feature = feat_i
            current_split.proj_vec_weights = &self.proj_mat_weights[feat_i]
            current_split.proj_vec_indices = &self.proj_mat_indices[feat_i]

            # Compute linear combination of features and then
            # sort samples according to the feature values.
            self.compute_features_over_samples(
                start,
                end,
                samples,
                feature_values,
                &self.proj_mat_weights[feat_i],
                &self.proj_mat_indices[feat_i]
            )

            # Sort the samples
            sort(&feature_values[start], &samples[start], end - start)

            # Evaluate all splits
            self.criterion.reset()
            p = start
            while p < end:
                while (p + 1 < end and feature_values[p + 1] <= feature_values[p] + FEATURE_THRESHOLD):
                    p += 1

                p += 1

                if p < end:
                    current_split.pos = p

                    # Reject if min_samples_leaf is not guaranteed
                    if (((current_split.pos - start) < min_samples_leaf) or
                            ((end - current_split.pos) < min_samples_leaf)):
                        continue

                    self.criterion.update(current_split.pos)
                    # Reject if min_weight_leaf is not satisfied
                    if ((self.criterion.weighted_n_left < min_weight_leaf) or
                            (self.criterion.weighted_n_right < min_weight_leaf)):
                        continue

                    current_proxy_improvement = \
                        self.criterion.proxy_impurity_improvement()

                    if current_proxy_improvement > best_proxy_improvement:
                        best_proxy_improvement = current_proxy_improvement
                        # sum of halves is used to avoid infinite value
                        current_split.threshold = feature_values[p - 1] / 2.0 + feature_values[p] / 2.0

                        if (
                            (current_split.threshold == feature_values[p]) or
                            (current_split.threshold == INFINITY) or
                            (current_split.threshold == -INFINITY)
                        ):
                            current_split.threshold = feature_values[p - 1]

                        best_split = current_split  # copy

        # Reorganize into samples[start:best_split.pos] + samples[best_split.pos:end]
        if best_split.pos < end:
            partition_end = end
            p = start

            while p < partition_end:
                # Account for projection vector
                temp_d = 0.0
                for j in range(best_split.proj_vec_indices.size()):
                    temp_d += self.X[samples[p], deref(best_split.proj_vec_indices)[j]] *\
                                deref(best_split.proj_vec_weights)[j]

                if temp_d <= best_split.threshold:
                    p += 1

                else:
                    partition_end -= 1
                    samples[p], samples[partition_end] = \
                        samples[partition_end], samples[p]

            self.criterion.reset()
            self.criterion.update(best_split.pos)
            self.criterion.children_impurity(&best_split.impurity_left,
                                             &best_split.impurity_right)
            best_split.improvement = self.criterion.impurity_improvement(
                impurity, best_split.impurity_left, best_split.impurity_right)

        # Return values
        deref(oblique_split).proj_vec_indices = best_split.proj_vec_indices
        deref(oblique_split).proj_vec_weights = best_split.proj_vec_weights
        deref(oblique_split).feature = best_split.feature
        deref(oblique_split).pos = best_split.pos
        deref(oblique_split).threshold = best_split.threshold
        deref(oblique_split).improvement = best_split.improvement
        deref(oblique_split).impurity_left = best_split.impurity_left
        deref(oblique_split).impurity_right = best_split.impurity_right
        return 0


cdef class ObliqueSplitter(BaseObliqueSplitter):
    def __cinit__(
        self,
        Criterion criterion,
        SIZE_t max_features,
        SIZE_t min_samples_leaf,
        double min_weight_leaf,
        object random_state,
        double feature_combinations,
        *argv
    ):
        """
        Parameters
        ----------
        criterion : Criterion
            The criterion to measure the quality of a split.

        max_features : SIZE_t
            The maximal number of randomly selected features which can be
            considered for a split.

        min_samples_leaf : SIZE_t
            The minimal number of samples each leaf can have, where splits
            which would result in having less samples in a leaf are not
            considered.

        min_weight_leaf : double
            The minimal weight each leaf can have, where the weight is the sum
            of the weights of each sample in it.

        feature_combinations : double
            The average number of features to combine in an oblique split.
            Each feature is independently included with probability
            ``feature_combination`` / ``n_features``.

        random_state : object
            The user inputted random state to be used for pseudo-randomness
        """
        # Oblique tree parameters
        self.feature_combinations = feature_combinations

        # or max w/ 1...
        self.n_non_zeros = max(int(self.max_features * self.feature_combinations), 1)

    def __getstate__(self):
        return {}

    def __setstate__(self, d):
        pass

    cdef int init(
        self,
        object X,
        const DOUBLE_t[:, ::1] y,
        const DOUBLE_t[:] sample_weight
    ) except -1:
        Splitter.init(self, X, y, sample_weight)

        self.X = X

        # create a helper array for allowing efficient Fisher-Yates
        self.indices_to_sample = np.arange(self.max_features * self.n_features,
                                           dtype=np.intp)

        # XXX: Just to initialize stuff
        # self.feature_weights = np.ones((self.n_features,), dtype=DTYPE_t) / self.n_features
        return 0


cdef class BestObliqueSplitter(ObliqueSplitter):
    def __reduce__(self):
        """Enable pickling the splitter."""
        return (BestObliqueSplitter,
                (
                    self.criterion,
                    self.max_features,
                    self.min_samples_leaf,
                    self.min_weight_leaf,
                    self.feature_combinations,
                    self.random_state
                ), self.__getstate__())

    cdef void sample_proj_mat(
        self,
        vector[vector[DTYPE_t]]& proj_mat_weights,
        vector[vector[SIZE_t]]& proj_mat_indices
    ) noexcept nogil:
        """Sample oblique projection matrix.

        Randomly sample features to put in randomly sampled projection vectors
        weight = 1 or -1 with probability 0.5.

        Note: vectors are passed by value, so & is needed to pass by reference.

        Parameters
        ----------
        proj_mat_weights : vector of vectors reference
            The memory address of projection matrix non-zero weights.
        proj_mat_indices : vector of vectors reference
            The memory address of projection matrix non-zero indices.

        Notes
        -----
        Note that grid_size must be larger than or equal to n_non_zeros because
        it is assumed ``feature_combinations`` is forced to be smaller than
        ``n_features`` before instantiating an oblique splitter.
        """

        cdef SIZE_t n_features = self.n_features
        cdef SIZE_t n_non_zeros = self.n_non_zeros
        cdef UINT32_t* random_state = &self.rand_r_state

        cdef int i, feat_i, proj_i, rand_vec_index
        cdef DTYPE_t weight

        # construct an array to sample from mTry x n_features set of indices
        cdef SIZE_t[::1] indices_to_sample = self.indices_to_sample
        cdef SIZE_t grid_size = self.max_features * self.n_features

        # shuffle indices over the 2D grid to sample using Fisher-Yates
        for i in range(0, grid_size):
            j = rand_int(0, grid_size - i, random_state)
            indices_to_sample[j], indices_to_sample[i] = \
                indices_to_sample[i], indices_to_sample[j]

        # sample 'n_non_zeros' in a mtry X n_features projection matrix
        # which consists of +/- 1's chosen at a 1/2s rate
        for i in range(0, n_non_zeros):
            # get the next index from the shuffled index array
            rand_vec_index = indices_to_sample[i]

            # get the projection index and feature index
            proj_i = rand_vec_index // n_features
            feat_i = rand_vec_index % n_features

            # sample a random weight
            weight = 1 if (rand_int(0, 2, random_state) == 1) else -1

            proj_mat_indices[proj_i].push_back(feat_i)  # Store index of nonzero
            proj_mat_weights[proj_i].push_back(weight)  # Store weight of nonzero<|MERGE_RESOLUTION|>--- conflicted
+++ resolved
@@ -2,10 +2,6 @@
 # cython: language_level=3
 # cython: boundscheck=False
 # cython: wraparound=False
-<<<<<<< HEAD
-# cython: initializedcheck=False
-=======
->>>>>>> 32162e48
 
 import numpy as np
 
