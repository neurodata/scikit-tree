# Authors: Adam Li <adam2392@gmail.com>
#          Jong Shin <jshinm@gmail.com>
#

# License: BSD 3 clause

# See _unsup_tree.pyx for details.

import numpy as np

cimport numpy as cnp
from sklearn.tree._splitter cimport SplitRecord
from sklearn.tree._tree cimport DOUBLE_t  # Type of y, sample_weight
from sklearn.tree._tree cimport DTYPE_t  # Type of X
from sklearn.tree._tree cimport INT32_t  # Signed 32 bit integer
from sklearn.tree._tree cimport SIZE_t  # Type for indices and counters
from sklearn.tree._tree cimport UINT32_t  # Unsigned 32 bit integer
from sklearn.tree._tree cimport BaseTree, Node

from ._unsup_splitter cimport UnsupervisedSplitter


# TODO: copy changes from https://github.com/scikit-learn/scikit-learn/pull/25540/files
cdef class UnsupervisedTree(BaseTree):
    # The Tree object is a binary tree structure constructed by the
    # TreeBuilder. The tree structure is used for predictions and
    # feature importances.
    #
    # Inner structures: values are stored separately from node structure,
    # since size is determined at runtime.
    # cdef double* value                   # (capacity) array of values
    # cdef SIZE_t value_stride             # = 1

    # Input/Output layout
    cdef public SIZE_t n_features        # Number of features in X

    # Methods
    cdef cnp.ndarray _get_value_ndarray(self)
    cdef cnp.ndarray _get_node_ndarray(self)
    
    # Overridden Methods
    cdef int _set_split_node(
        self,
        SplitRecord* split_node,
        Node* node
    ) nogil except -1
    cdef int _set_leaf_node(
        self,
        SplitRecord* split_node,
        Node* node
    ) nogil except -1
    cdef DTYPE_t _compute_feature(
        self,
        const DTYPE_t[:, :] X_ndarray,
        SIZE_t sample_index,
        Node *node
    ) nogil
    cdef void _compute_feature_importances(
        self,
<<<<<<< HEAD
        cnp.float64_t[:] importance_data,
=======
        cnp.float64_t[:] importances,
>>>>>>> 1050427f
        Node* node
    ) nogil
    
# =============================================================================
# Tree builder
# =============================================================================

cdef class UnsupervisedTreeBuilder:
    # The TreeBuilder recursively builds a Tree object from training samples,
    # using a Splitter object for splitting internal nodes and assigning
    # values to leaves.
    #
    # This class controls the various stopping criteria and the node splitting
    # evaluation order, e.g. depth-first or best-first.

    cdef UnsupervisedSplitter splitter  # Splitting algorithm

    cdef SIZE_t min_samples_split       # Minimum number of samples in an internal node
    cdef SIZE_t min_samples_leaf        # Minimum number of samples in a leaf
    cdef double min_weight_leaf         # Minimum weight in a leaf
    cdef SIZE_t max_depth               # Maximal tree depth
    cdef double min_impurity_decrease   # Impurity threshold for early stopping

    cpdef build(
        self,
        UnsupervisedTree tree,
        object X,
        const DOUBLE_t[:] sample_weight=*
    )
    cdef _check_input(
        self,
        object X,
        const DOUBLE_t[:] sample_weight
    )<|MERGE_RESOLUTION|>--- conflicted
+++ resolved
@@ -57,11 +57,7 @@
     ) nogil
     cdef void _compute_feature_importances(
         self,
-<<<<<<< HEAD
-        cnp.float64_t[:] importance_data,
-=======
         cnp.float64_t[:] importances,
->>>>>>> 1050427f
         Node* node
     ) nogil
     
