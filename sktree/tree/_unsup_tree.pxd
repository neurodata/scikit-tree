# Authors: Adam Li <adam2392@gmail.com>
#          Jong Shin <jshinm@gmail.com>
#

# License: BSD 3 clause

# See _unsup_tree.pyx for details.

import numpy as np

cimport numpy as cnp
from sklearn.tree._splitter cimport SplitRecord
from sklearn.tree._tree cimport DOUBLE_t  # Type of y, sample_weight
from sklearn.tree._tree cimport DTYPE_t  # Type of X
from sklearn.tree._tree cimport INT32_t  # Signed 32 bit integer
from sklearn.tree._tree cimport SIZE_t  # Type for indices and counters
from sklearn.tree._tree cimport UINT32_t  # Unsigned 32 bit integer
from sklearn.tree._tree cimport BaseTree, Node

from ._unsup_splitter cimport UnsupervisedSplitter


<<<<<<< HEAD
=======
# TODO: copy changes from https://github.com/scikit-learn/scikit-learn/pull/25540/files
>>>>>>> 99973103
cdef class UnsupervisedTree(BaseTree):
    # The Tree object is a binary tree structure constructed by the
    # TreeBuilder. The tree structure is used for predictions and
    # feature importances.
    #
    # Inner structures: values are stored separately from node structure,
    # since size is determined at runtime.
    # cdef double* value                   # (capacity) array of values
    # cdef SIZE_t value_stride             # = 1

    # Input/Output layout
    cdef public SIZE_t n_features        # Number of features in X

    # Methods
    cdef cnp.ndarray _get_value_ndarray(self)
    cdef cnp.ndarray _get_node_ndarray(self)
    
    # Overridden Methods
    cdef int _set_split_node(
        self,
        SplitRecord* split_node,
        Node* node
    ) nogil except -1
    cdef int _set_leaf_node(
        self,
        SplitRecord* split_node,
        Node* node
    ) nogil except -1
    cdef DTYPE_t _compute_feature(
        self,
        const DTYPE_t[:, :] X_ndarray,
        SIZE_t sample_index,
        Node *node
    ) nogil
    cdef void _compute_feature_importances(
        self,
        DOUBLE_t* importance_data,
        Node* node
    ) nogil
    
# =============================================================================
# Tree builder
# =============================================================================

cdef class UnsupervisedTreeBuilder:
    # The TreeBuilder recursively builds a Tree object from training samples,
    # using a Splitter object for splitting internal nodes and assigning
    # values to leaves.
    #
    # This class controls the various stopping criteria and the node splitting
    # evaluation order, e.g. depth-first or best-first.

    cdef UnsupervisedSplitter splitter  # Splitting algorithm

    cdef SIZE_t min_samples_split       # Minimum number of samples in an internal node
    cdef SIZE_t min_samples_leaf        # Minimum number of samples in a leaf
    cdef double min_weight_leaf         # Minimum weight in a leaf
    cdef SIZE_t max_depth               # Maximal tree depth
    cdef double min_impurity_decrease   # Impurity threshold for early stopping

    cpdef build(
        self,
        UnsupervisedTree tree,
        object X,
        cnp.ndarray sample_weight=*
    )
    cdef _check_input(
        self,
        object X,
        cnp.ndarray sample_weight
    )<|MERGE_RESOLUTION|>--- conflicted
+++ resolved
@@ -20,10 +20,7 @@
 from ._unsup_splitter cimport UnsupervisedSplitter
 
 
-<<<<<<< HEAD
-=======
 # TODO: copy changes from https://github.com/scikit-learn/scikit-learn/pull/25540/files
->>>>>>> 99973103
 cdef class UnsupervisedTree(BaseTree):
     # The Tree object is a binary tree structure constructed by the
     # TreeBuilder. The tree structure is used for predictions and
