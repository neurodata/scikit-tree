extensions = [
  '_sklearn_splitter',
  '_unsup_criterion',
  '_unsup_splitter',
  '_unsup_tree',
  '_unsup_oblique_splitter',
  '_unsup_oblique_tree',
<<<<<<< HEAD
=======
  '_oblique_splitter',
  '_oblique_tree',
  '_morf_splitter',
>>>>>>> 99973103
]

foreach ext: extensions
  py3.extension_module(ext,
    cython_gen_cpp.process(ext + '.pyx'),
    c_args: cython_c_args,
    include_directories: [incdir_numpy],
    # override_options : ['cython_language=cpp'],
    install: true,
    subdir: 'sktree/tree'
  )
endforeach

# TODO: comment in _classes.py when we have a working Cython unsupervised tree with a Python API
python_sources = [
  '__init__.py',
  '_classes.py',
]

py3.install_sources(
  python_sources,
  subdir: 'sktree/tree'   # Folder relative to site-packages to install to
)

# TODO: comment in if we include tests
subdir('tests')<|MERGE_RESOLUTION|>--- conflicted
+++ resolved
@@ -5,12 +5,9 @@
   '_unsup_tree',
   '_unsup_oblique_splitter',
   '_unsup_oblique_tree',
-<<<<<<< HEAD
-=======
   '_oblique_splitter',
   '_oblique_tree',
   '_morf_splitter',
->>>>>>> 99973103
 ]
 
 foreach ext: extensions
