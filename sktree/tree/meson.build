--- conflicted
+++ resolved
@@ -1,13 +1,3 @@
-<<<<<<< HEAD
-extensions = [
-  '_sklearn_splitter',
-  '_oblique_splitter',
-  '_oblique_tree',
-  '_utils',
-  '_marginal',
-  '_multiview_splitter',
-]
-=======
 tree_extension_metadata = {
   '_sklearn_splitter':
     {'sources': ['_sklearn_splitter.pyx'],
@@ -25,7 +15,6 @@
     {'sources': ['_marginal.pyx'],
      'override_options': ['cython_language=cpp', 'optimization=3']},
 }
->>>>>>> f957cdbd
 
 foreach ext_name, ext_dict : tree_extension_metadata
   py.extension_module(
