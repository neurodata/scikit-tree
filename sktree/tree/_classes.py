--- conflicted
+++ resolved
@@ -35,10 +35,9 @@
 DTYPE = _sklearn_tree.DTYPE
 DOUBLE = _sklearn_tree.DOUBLE
 
-<<<<<<< HEAD
 CRITERIA = {"twomeans": _unsup_criterion.TwoMeans,
             "fastbic": _unsup_criterion.FastBIC
-=======
+
 CRITERIA_CLF = {
     "gini": _criterion.Gini,
     "log_loss": _criterion.Entropy,
@@ -58,7 +57,6 @@
 
 PATCH_DENSE_SPLITTERS = {
     "best": _morf_splitter.BestPatchSplitter,
->>>>>>> 7e91359d
 }
 
 UNSUPERVISED_CRITERIA = {"twomeans": _unsup_criterion.TwoMeans}
