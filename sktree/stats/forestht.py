--- conflicted
+++ resolved
@@ -52,15 +52,8 @@
     X: ArrayLike,
     y: ArrayLike,
     covariate_index,
-<<<<<<< HEAD
-    posterior_arr: ArrayLike,
-    predict_posteriors: bool,
-    permute_per_tree: bool,
-    type_of_target,
-=======
     bootstrap: bool,
     max_samples,
->>>>>>> 030a064b
     sample_weight: Optional[ArrayLike] = None,
     class_weight=None,
     missing_values_in_feature_mask=None,
@@ -151,19 +144,7 @@
 
     @property
     def n_estimators(self):
-<<<<<<< HEAD
         return self._n_estimators
-=======
-        try:
-            return self.estimator_.n_estimators
-        except Exception:
-            return self.permuted_estimator_.n_estimators
-        finally:
-            return self._get_estimator().n_estimators
-
-    def _get_estimator(self):
-        pass
->>>>>>> 030a064b
 
     def reset(self):
         class_attributes = dir(type(self))
@@ -201,30 +182,12 @@
                 self._seeds = []
                 self._n_permutations = 0
 
-<<<<<<< HEAD
                 for itree in range(self.estimator_.n_estimators):
                     tree = self.estimator_.estimators_[itree]
                     if tree.random_state is None:
                         self._seeds.append(rng.integers(low=0, high=np.iinfo(np.int32).max))
                     else:
                         self._seeds.append(tree.random_state)
-=======
-                num_trees_per_seed = max(
-                    int(permute_forest_fraction * len(self.estimator_.estimators_)), 1
-                )
-                for tree_idx, tree in enumerate(self.estimator_.estimators_):
-                    if tree_idx == 0 or tree_idx % num_trees_per_seed == 0:
-                        if tree.random_state is None:
-                            seed = rng.integers(low=0, high=np.iinfo(np.int32).max)
-                        else:
-                            seed = tree.random_state
-
-                        self._n_permutations += 1
-                    self._seeds.append(seed)
-
-            # now that we have the random seeds, we can sample the train/test indices
-            # deterministically
->>>>>>> 030a064b
             seeds = self._seeds
 
             for idx, tree in enumerate(self.estimator_.estimators_):
@@ -303,11 +266,7 @@
         raise NotImplementedError("Subclasses should implement this!")
 
     def _check_input(self, X: ArrayLike, y: ArrayLike, covariate_index: Optional[ArrayLike] = None):
-<<<<<<< HEAD
-        X, y = check_X_y(X, y, ensure_2d=True, copy=True, multi_output=True)
-=======
         X, y = check_X_y(X, y, ensure_2d=True, copy=True, multi_output=True, dtype=DTYPE)
->>>>>>> 030a064b
         if y.ndim != 2:
             y = y.reshape(-1, 1)
 
