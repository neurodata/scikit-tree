--- conflicted
+++ resolved
@@ -114,15 +114,10 @@
         random_state=None,
         verbose=0,
         test_size=0.2,
-<<<<<<< HEAD
         permute_per_tree=False,
         sample_dataset_per_tree=False,
+        stratify=False,
         permute_forest_fraction=None,
-=======
-        permute_per_tree=True,
-        sample_dataset_per_tree=True,
-        stratify=False,
->>>>>>> 359ea757
     ):
         self.estimator = estimator
         self.random_state = random_state
@@ -130,13 +125,9 @@
         self.test_size = test_size
         self.permute_per_tree = permute_per_tree
         self.sample_dataset_per_tree = sample_dataset_per_tree
-<<<<<<< HEAD
         self.permute_forest_fraction = permute_forest_fraction
-        
-=======
         self.stratify = stratify
 
->>>>>>> 359ea757
         self.n_samples_test_ = None
         self._n_samples_ = None
         self._metric = None
@@ -651,7 +642,7 @@
             test_size=test_size,
             permute_per_tree=permute_per_tree,
             sample_dataset_per_tree=sample_dataset_per_tree,
-            permute_forest_fraction=permute_forest_fraction
+            permute_forest_fraction=permute_forest_fraction,
         )
 
     def _get_estimator(self):
@@ -763,20 +754,11 @@
                     X,
                     y,
                     covariate_index,
-<<<<<<< HEAD
                     bootstrap=estimator.bootstrap,
                     max_samples=estimator.max_samples,
                     random_state=random_states[idx],
                 )
-                for idx, (indices_train, _) in enumerate(self._get_estimators_indices())
-=======
-                    posterior_arr,
-                    False,
-                    self.permute_per_tree,
-                    self._type_of_target_,
-                )
-                for idx, (indices_train, indices_test) in enumerate(self.train_test_samples_)
->>>>>>> 359ea757
+                for idx, (indices_train, _) in enumerate(self.train_test_samples_)
             )
             estimator.estimators_ = trees
         else:
@@ -940,15 +922,10 @@
         random_state=None,
         verbose=0,
         test_size=0.2,
-<<<<<<< HEAD
         permute_per_tree=False,
         sample_dataset_per_tree=False,
+        stratify=True,
         permute_forest_fraction=None,
-=======
-        permute_per_tree=True,
-        sample_dataset_per_tree=True,
-        stratify=True,
->>>>>>> 359ea757
     ):
         super().__init__(
             estimator=estimator,
@@ -957,11 +934,8 @@
             test_size=test_size,
             permute_per_tree=permute_per_tree,
             sample_dataset_per_tree=sample_dataset_per_tree,
-<<<<<<< HEAD
-            permute_forest_fraction=permute_forest_fraction
-=======
             stratify=stratify,
->>>>>>> 359ea757
+            permute_forest_fraction=permute_forest_fraction,
         )
 
     def _get_estimator(self):
@@ -1040,20 +1014,11 @@
                     X,
                     y,
                     covariate_index,
-<<<<<<< HEAD
                     bootstrap=estimator.bootstrap,
                     max_samples=estimator.max_samples,
                     random_state=random_states[idx],
                 )
-                for idx, (indices_train, _) in enumerate(self._get_estimators_indices())
-=======
-                    posterior_arr,
-                    predict_posteriors,
-                    self.permute_per_tree,
-                    self._type_of_target_,
-                )
-                for idx, (indices_train, indices_test) in enumerate(self.train_test_samples_)
->>>>>>> 359ea757
+                for idx, (indices_train, _) in enumerate(self.train_test_samples_)
             )
             estimator.estimators_ = trees
         else:
